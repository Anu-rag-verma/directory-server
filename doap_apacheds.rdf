--- conflicted
+++ resolved
@@ -50,11 +50,7 @@
       <Version>
         <name>Feature release</name>
         <created>2008-13-07</created>
-<<<<<<< HEAD
-        <revision>1.5.3</revision>
-=======
         <revision>1.5.4</revision>
->>>>>>> 6a3760ee
       </Version>
     </release>
 
