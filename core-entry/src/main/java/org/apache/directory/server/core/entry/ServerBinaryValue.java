/*
 * Licensed to the Apache Software Foundation (ASF) under one
 * or more contributor license agreements.  See the NOTICE file
 * distributed with this work for additional information
 * regarding copyright ownership.  The ASF licenses this file
 * to you under the Apache License, Version 2.0 (the
 * "License"); you may not use this file except in compliance
 * with the License.  You may obtain a copy of the License at
 *
 *  http://www.apache.org/licenses/LICENSE-2.0
 *
 * Unless required by applicable law or agreed to in writing,
 * software distributed under the License is distributed on an
 * "AS IS" BASIS, WITHOUT WARRANTIES OR CONDITIONS OF ANY
 * KIND, either express or implied.  See the License for the
 * specific language governing permissions and limitations
 * under the License.
 */
package org.apache.directory.server.core.entry;


import org.apache.directory.shared.ldap.NotImplementedException;
import org.apache.directory.shared.ldap.entry.Value;
import org.apache.directory.shared.ldap.entry.client.ClientBinaryValue;
import org.apache.directory.shared.ldap.schema.AttributeType;
import org.apache.directory.shared.ldap.schema.ByteArrayComparator;
import org.apache.directory.shared.ldap.schema.MatchingRule;
import org.apache.directory.shared.ldap.schema.Normalizer;
import org.apache.directory.shared.ldap.util.StringTools;
import org.slf4j.Logger;
import org.slf4j.LoggerFactory;

import javax.naming.NamingException;

import java.io.Externalizable;
import java.io.IOException;
import java.io.ObjectInput;
import java.io.ObjectOutput;
import java.util.Arrays;
import java.util.Comparator;


/**
 * A server side schema aware wrapper around a binary attribute value.
 * This value wrapper uses schema information to syntax check values,
 * and to compare them for equality and ordering.  It caches results
 * and invalidates them when the wrapped value changes.
 *
 * @author <a href="mailto:dev@directory.apache.org">Apache Directory Project</a>
 * @version $Rev$, $Date$
 */
public class ServerBinaryValue extends ClientBinaryValue
{
    /** Used for serialization */
    public static final long serialVersionUID = 2L;
    
    /** logger for reporting errors that might not be handled properly upstream */
    private static final Logger LOG = LoggerFactory.getLogger( ServerBinaryValue.class );

    /** used to dynamically lookup the attributeType when/if deserializing */
    @SuppressWarnings ( { "FieldCanBeLocal", "UnusedDeclaration" } )
    private final String oid;

    /** reference to the attributeType which is not serialized */
    private transient AttributeType attributeType;

    /** A flag set if the normalized data is different from the wrapped data */
    private transient boolean same;


    // -----------------------------------------------------------------------
    // utility methods
    // -----------------------------------------------------------------------
    /**
     * Utility method to get some logs if an assert fails
     */
    protected String logAssert( String message )
    {
        LOG.error(  message );
        return message;
    }

    
    /**
     *  Check the attributeType member. It should not be null, 
     *  and it should contains a syntax.
     */
    protected String checkAttributeType( AttributeType attributeType )
    {
        try
        {
            if ( attributeType == null )
            {
                return "The AttributeType parameter should not be null";
            }
            
            if ( attributeType.getSyntax() == null )
            {
                return "There is no Syntax associated with this attributeType";
            }

            return null;
        }
        catch ( NamingException ne )
        {
            return "This AttributeType is incorrect";
        }
    }

    
    // -----------------------------------------------------------------------
    // Constructors
    // -----------------------------------------------------------------------
    /**
     * Creates a ServerBinaryValue without an initial wrapped value.
     *
     * @param attributeType the schema type associated with this ServerBinaryValue
     */
    public ServerBinaryValue( AttributeType attributeType )
    {
        super();
        
        if ( attributeType == null )
        {
            throw new IllegalArgumentException( "The AttributeType parameter should not be null" );
        }

        try
        {
            if ( attributeType.getSyntax() == null )
            {
                throw new IllegalArgumentException( "There is no Syntax associated with this attributeType" );
            }

            if ( attributeType.getSyntax().isHumanReadable() )
            {
                LOG.warn( "Treating a value of a human readible attribute {} as binary: ", attributeType.getName() );
            }
        }
        catch( NamingException e )
        {
            LOG.error( "Failed to resolve syntax for attributeType {}", attributeType, e );
        }

        this.attributeType = attributeType;
        this.oid = attributeType.getOid();
    }


    /**
     * Creates a ServerBinaryValue with an initial wrapped binary value.
     *
     * @param attributeType the schema type associated with this ServerBinaryValue
     * @param wrapped the binary value to wrap which may be null, or a zero length byte array
     */
    public ServerBinaryValue( AttributeType attributeType, byte[] wrapped )
    {
        this( attributeType );
        this.wrapped = wrapped;
    }


    /**
     * Creates a ServerStringValue with an initial wrapped String value and
     * a normalized value.
     *
     * @param attributeType the schema type associated with this ServerStringValue
     * @param wrapped the value to wrap which can be null
     * @param normalizedValue the normalized value
     */
    /** No protection */ ServerBinaryValue( AttributeType attributeType, byte[] wrapped, byte[] normalizedValue, boolean same, boolean valid )
    {
        super( wrapped );
        this.normalized = true;
        this.attributeType = attributeType;
        this.normalizedValue = normalizedValue;
        this.valid = valid;
<<<<<<< HEAD
        this.same = same;
=======
        this.same = same;
        this.oid = attributeType.getOid();
>>>>>>> 02f20165
    }


    // -----------------------------------------------------------------------
    // ServerValue<byte[]> Methods
    // -----------------------------------------------------------------------
    public void normalize() throws NamingException
    {
        if ( isNormalized() )
        {
            // Bypass the normalization if it has already been done. 
            return;
        }
        
        if ( getReference() != null )
        {
            Normalizer normalizer = getNormalizer();
    
            if ( normalizer == null )
            {
                normalizedValue = getCopy();
                setNormalized( false );
            }
            else
<<<<<<< HEAD
            {
                normalizedValue = ( byte[] ) normalizer.normalize( getCopy() );
                setNormalized( true );
            }
            
            if ( Arrays.equals( super.getReference(), normalizedValue ) )
            {
                same = true;
            }
            else
            {
=======
            {
                normalizedValue = ( byte[] ) normalizer.normalize( getCopy() );
                setNormalized( true );
            }
            
            if ( Arrays.equals( super.getReference(), normalizedValue ) )
            {
                same = true;
            }
            else
            {
>>>>>>> 02f20165
                same = false;
            }
        }
        else
        {
            normalizedValue = null;
            same = true;
            setNormalized( false );
        }
    }

    
    /**
     * Gets the normalized (cannonical) representation for the wrapped string.
     * If the wrapped String is null, null is returned, otherwise the normalized
     * form is returned.  If no the normalizedValue is null, then this method
     * will attempt to generate it from the wrapped value: repeated calls to
     * this method do not unnecessarily normalize the wrapped value.  Only changes
     * to the wrapped value result in attempts to normalize the wrapped value.
     *
     * @return a reference to the normalized version of the wrapped value
     * @throws NamingException with failures to normalize
     */
    public byte[] getNormalizedValueReference()
    {
        if ( isNull() )
        {
            return null;
        }

        if ( !isNormalized() )
        {
            try
            {
                normalize();
            }
            catch ( NamingException ne )
            {
                String message = "Cannot normalize the value :" + ne.getMessage();
                LOG.warn( message );
                normalized = false;
            }
        }

        return normalizedValue;
    }


    /**
     * Gets the normalized (canonical) representation for the wrapped byte[].
     * If the wrapped byte[] is null, null is returned, otherwise the normalized
     * form is returned.  If no the normalizedValue is null, then this method
     * will attempt to generate it from the wrapped value: repeated calls to
     * this method do not unnecessarily normalize the wrapped value.  Only changes
     * to the wrapped value result in attempts to normalize the wrapped value.
     *
     * @return gets the normalized value
     * @throws NamingException if the value cannot be properly normalized
     */
    public byte[] getNormalizedValue() 
    {
        if ( isNull() )
        {
            return null;
        }

        if ( !normalized )
        {
            try
            {
                normalize();
            }
            catch ( NamingException ne )
            {
                String message = "Cannot normalize the value :" + ne.getMessage();
                LOG.warn( message );
                normalized = false;
            }
        }

        return normalizedValue;
    }


    /**
     * Gets a direct reference to the normalized representation for the
     * wrapped value of this ServerValue wrapper. Implementations will most
     * likely leverage the attributeType this value is associated with to
     * determine how to properly normalize the wrapped value.
     *
     * @return the normalized version of the wrapped value
     * @throws NamingException if schema entity resolution fails or normalization fails
     */
    public byte[] getNormalizedValueCopy()
    {
        if ( isNull() )
        {
            return null;
        }

        if ( normalizedValue == null )
        {
            try
            {
                normalize();
            }
            catch ( NamingException ne )
            {
                String message = "Cannot normalize the value :" + ne.getMessage();
                LOG.warn( message );
                normalized = false;
            }
        }

        if ( normalizedValue != null )
        {
            byte[] copy = new byte[ normalizedValue.length ];
            System.arraycopy( normalizedValue, 0, copy, 0, normalizedValue.length );
            return copy;
        }
        else
        {
            return null;
        }
    }


    /**
     * Uses the syntaxChecker associated with the attributeType to check if the
     * value is valid.  Repeated calls to this method do not attempt to re-check
     * the syntax of the wrapped value every time if the wrapped value does not
     * change. Syntax checks only result on the first check, and when the wrapped
     * value changes.
     *
     * @see Value#isValid()
     */
    public final boolean isValid()
    {
        if ( valid != null )
        {
            return valid;
        }

        try
        {
            valid = attributeType.getSyntax().getSyntaxChecker().isValidSyntax( getReference() );
        }
        catch ( NamingException ne )
        {
            String message = "Cannot check the syntax : " + ne.getMessage();
            LOG.error( message );
            valid = false;
        }
        
        return valid;
    }

    
    /**
     * @return Tells if the wrapped value and the normalized value are the same 
     */
    public final boolean isSame()
    {
        return same;
    }
    

    /**
     *
     * @see Value#compareTo(Value)
     * @throws IllegalStateException on failures to extract the comparator, or the
     * normalizers needed to perform the required comparisons based on the schema
     */
    public int compareTo( Value<byte[]> value )
    {
        if ( isNull() )
        {
            if ( ( value == null ) || value.isNull() )
            {
                return 0;
            }
            else
            {
                return -1;
            }
        }
        else
        {
            if ( ( value == null ) || value.isNull() ) 
            {
                return 1;
            }
        }

        if ( value instanceof ServerBinaryValue )
        {
            ServerBinaryValue binaryValue = ( ServerBinaryValue ) value;

            try
            {
                Comparator<? super Value<byte[]>> comparator = getComparator();
                
                if ( comparator != null )
                {
                    return getComparator().compare( getNormalizedValueReference(), binaryValue.getNormalizedValueReference() );
                }
                else
                {
                    return ByteArrayComparator.INSTANCE.compare( getNormalizedValueReference(), binaryValue.getNormalizedValueReference() );
                }
            }
            catch ( NamingException e )
            {
                String msg = "Failed to compare normalized values for " + Arrays.toString( getReference() )
                        + " and " + value;
                LOG.error( msg, e );
                throw new IllegalStateException( msg, e );
            }
        }

        String message = "I don't really know how to compare anything other " +
        "than ServerBinaryValues at this point in time.";
        LOG.error( message );
        throw new NotImplementedException( message );
    }


    /**
     * Get the associated AttributeType
     * @return The AttributeType
     */
    public AttributeType getAttributeType()
    {
        return attributeType;
    }


    /**
     * Check if the value is stored into an instance of the given 
     * AttributeType, or one of its ascendant.
     * 
     * For instance, if the Value is associated with a CommonName,
     * checking for Name will match.
     * 
     * @param attributeType The AttributeType we are looking at
     * @return <code>true</code> if the value is associated with the given
     * attributeType or one of its ascendant
     */
    public boolean instanceOf( AttributeType attributeType ) throws NamingException
    {
        if ( this.attributeType.equals( attributeType ) )
        {
            return true;
        }

        return this.attributeType.isDescentantOf( attributeType );
    }


    // -----------------------------------------------------------------------
    // Object Methods
    // -----------------------------------------------------------------------
    /**
     * @see Object#hashCode()
     * @throws IllegalStateException on failures to extract the comparator, or the
     * normalizers needed to perform the required comparisons based on the schema
     */
    public int hashCode()
    {
        // return zero if the value is null so only one null value can be
        // stored in an attribute - the string version does the same
        if ( isNull() )
        {
            return 0;
        }

        return Arrays.hashCode( getNormalizedValueReference() );
    }


    /**
     * Checks to see if this ServerBinaryValue equals the supplied object.
     *
     * This equals implementation overrides the BinaryValue implementation which
     * is not schema aware.
     * @throws IllegalStateException on failures to extract the comparator, or the
     * normalizers needed to perform the required comparisons based on the schema
     */
    public boolean equals( Object obj )
    {
        if ( this == obj )
        {
            return true;
        }

        if ( ! ( obj instanceof ServerBinaryValue ) )
        {
            return false;
        }

        ServerBinaryValue other = ( ServerBinaryValue ) obj;
        
        if ( !attributeType.equals( other.attributeType ) )
        {
            return false;
        }
        
        if ( isNull() )
        {
            return other.isNull();
        }

        // Shortcut : if the values are equals, no need to compare
        // the normalized values
        if ( Arrays.equals( wrapped, other.get() ) )
        {
            return true;
        }
        else
        {
            try
            {
                Comparator<byte[]> comparator = getComparator();

                // Compare normalized values
                if ( comparator == null )
                {
                    return Arrays.equals( getNormalizedValueReference(), other.getNormalizedValueReference() );
                }
                else
                {
                    return comparator.compare( getNormalizedValueReference(), other.getNormalizedValueReference() ) == 0;
                }
            }
            catch ( NamingException ne )
            {
                return false;
            }
        }
    }


    // -----------------------------------------------------------------------
    // Private Helper Methods (might be put into abstract base class)
    // -----------------------------------------------------------------------
    /**
     * Find a matchingRule to use for normalization and comparison.  If an equality
     * matchingRule cannot be found it checks to see if other matchingRules are
     * available: SUBSTR, and ORDERING.  If a matchingRule cannot be found null is
     * returned.
     *
     * @return a matchingRule or null if one cannot be found for the attributeType
     * @throws NamingException if resolution of schema entities fail
     */
    private MatchingRule getMatchingRule() throws NamingException
    {
        MatchingRule mr = attributeType.getEquality();

        if ( mr == null )
        {
            mr = attributeType.getOrdering();
        }

        if ( mr == null )
        {
            mr = attributeType.getSubstr();
        }

        return mr;
    }


    /**
     * Gets a normalizer using getMatchingRule() to resolve the matchingRule
     * that the normalizer is extracted from.
     *
     * @return a normalizer associated with the attributeType or null if one cannot be found
     * @throws NamingException if resolution of schema entities fail
     */
    private Normalizer getNormalizer() throws NamingException
    {
        MatchingRule mr = getMatchingRule();

        if ( mr == null )
        {
            return null;
        }

        return mr.getNormalizer();
    }


    /**
     * Gets a comparator using getMatchingRule() to resolve the matching
     * that the comparator is extracted from.
     *
     * @return a comparator associated with the attributeType or null if one cannot be found
     * @throws NamingException if resolution of schema entities fail
     */
    private Comparator getComparator() throws NamingException
    {
        MatchingRule mr = getMatchingRule();

        if ( mr == null )
        {
            return null;
        }

        return mr.getComparator();
    }
    
    
    /**
     * @return a copy of the current value
     */
    public ServerBinaryValue clone()
    {
        ServerBinaryValue clone = (ServerBinaryValue)super.clone();
        
        if ( normalizedValue != null )
        {
            clone.normalizedValue = new byte[ normalizedValue.length ];
            System.arraycopy( normalizedValue, 0, clone.normalizedValue, 0, normalizedValue.length );
        }
        
        return clone;
    }


    /**
     * @see Externalizable#writeExternal(ObjectOutput)
     * 
     * We will write the value and the normalized value, only
     * if the normalized value is different.
     * 
     * The data will be stored following this structure :
     * 
     *  [UP value]
     *  [Norm value] (will be null if normValue == upValue)
     */
    public void writeExternal( ObjectOutput out ) throws IOException
    {
        if ( getReference() != null )
        {
            out.writeInt( getReference().length );
            out.write( getReference() );
            
            if ( same )
            {
                // If the normalized value is equal to the UP value,
                // don't save it
                out.writeInt( 0 );
            }
            else
            {
                out.writeInt( normalizedValue.length );
                out.write( normalizedValue );
            }
        }
        else
        {
            out.writeInt( -1 );
        }
        
        out.flush();
    }

    
    /**
     * @see Externalizable#readExternal(ObjectInput)
     */
    public void readExternal( ObjectInput in ) throws IOException, ClassNotFoundException
    {
        if ( in.available() == 0 )
        {
            set( null );
            normalizedValue = null;
        }
        else
        {
            int wrappedLength = in.readInt();
            byte[] wrapped = null;
            
            switch ( wrappedLength )
            {
                case -1 :
                    // No value, no normalized value
                    same = true;
                    setNormalized( false );
                    break;
                    
                case 0 :
                    // Empty value, so is the normalized value
                    wrapped = StringTools.EMPTY_BYTES;
                    normalizedValue = wrapped;
                    setNormalized( true );
                    same = true;
                    break;
                    
                default :
                    wrapped = new byte[wrappedLength];
                    in.readFully( wrapped );
                    
                    int normalizedLength = in.readInt();
                    
                    // The normalized length should be either 0 or N, 
                    // but it can't be -1
                    switch ( normalizedLength )
                    {
                        case -1 :
                            String message = "The normalized value cannot be null when the User Provide value is not";
                            LOG.error(  message  );
                            throw new IOException( message );
                            
                        case 0 :
                            normalizedValue = StringTools.EMPTY_BYTES;
                            same = true;
                            setNormalized( false );
                            break;
                            
                        default :
                            same = false;
                            normalizedValue = new byte[normalizedLength];
                            in.readFully( normalizedValue );
                            setNormalized( true );
                            break;
                    }
                    
                    break;
            }
            
            set( wrapped );
        }
    }
}<|MERGE_RESOLUTION|>--- conflicted
+++ resolved
@@ -1,767 +1,749 @@
-/*
- * Licensed to the Apache Software Foundation (ASF) under one
- * or more contributor license agreements.  See the NOTICE file
- * distributed with this work for additional information
- * regarding copyright ownership.  The ASF licenses this file
- * to you under the Apache License, Version 2.0 (the
- * "License"); you may not use this file except in compliance
- * with the License.  You may obtain a copy of the License at
- *
- *  http://www.apache.org/licenses/LICENSE-2.0
- *
- * Unless required by applicable law or agreed to in writing,
- * software distributed under the License is distributed on an
- * "AS IS" BASIS, WITHOUT WARRANTIES OR CONDITIONS OF ANY
- * KIND, either express or implied.  See the License for the
- * specific language governing permissions and limitations
- * under the License.
- */
-package org.apache.directory.server.core.entry;
-
-
-import org.apache.directory.shared.ldap.NotImplementedException;
-import org.apache.directory.shared.ldap.entry.Value;
-import org.apache.directory.shared.ldap.entry.client.ClientBinaryValue;
-import org.apache.directory.shared.ldap.schema.AttributeType;
-import org.apache.directory.shared.ldap.schema.ByteArrayComparator;
-import org.apache.directory.shared.ldap.schema.MatchingRule;
-import org.apache.directory.shared.ldap.schema.Normalizer;
-import org.apache.directory.shared.ldap.util.StringTools;
-import org.slf4j.Logger;
-import org.slf4j.LoggerFactory;
-
-import javax.naming.NamingException;
-
-import java.io.Externalizable;
-import java.io.IOException;
-import java.io.ObjectInput;
-import java.io.ObjectOutput;
-import java.util.Arrays;
-import java.util.Comparator;
-
-
-/**
- * A server side schema aware wrapper around a binary attribute value.
- * This value wrapper uses schema information to syntax check values,
- * and to compare them for equality and ordering.  It caches results
- * and invalidates them when the wrapped value changes.
- *
- * @author <a href="mailto:dev@directory.apache.org">Apache Directory Project</a>
- * @version $Rev$, $Date$
- */
-public class ServerBinaryValue extends ClientBinaryValue
-{
-    /** Used for serialization */
-    public static final long serialVersionUID = 2L;
-    
-    /** logger for reporting errors that might not be handled properly upstream */
-    private static final Logger LOG = LoggerFactory.getLogger( ServerBinaryValue.class );
-
-    /** used to dynamically lookup the attributeType when/if deserializing */
-    @SuppressWarnings ( { "FieldCanBeLocal", "UnusedDeclaration" } )
-    private final String oid;
-
-    /** reference to the attributeType which is not serialized */
-    private transient AttributeType attributeType;
-
-    /** A flag set if the normalized data is different from the wrapped data */
-    private transient boolean same;
-
-
-    // -----------------------------------------------------------------------
-    // utility methods
-    // -----------------------------------------------------------------------
-    /**
-     * Utility method to get some logs if an assert fails
-     */
-    protected String logAssert( String message )
-    {
-        LOG.error(  message );
-        return message;
-    }
-
-    
-    /**
-     *  Check the attributeType member. It should not be null, 
-     *  and it should contains a syntax.
-     */
-    protected String checkAttributeType( AttributeType attributeType )
-    {
-        try
-        {
-            if ( attributeType == null )
-            {
-                return "The AttributeType parameter should not be null";
-            }
-            
-            if ( attributeType.getSyntax() == null )
-            {
-                return "There is no Syntax associated with this attributeType";
-            }
-
-            return null;
-        }
-        catch ( NamingException ne )
-        {
-            return "This AttributeType is incorrect";
-        }
-    }
-
-    
-    // -----------------------------------------------------------------------
-    // Constructors
-    // -----------------------------------------------------------------------
-    /**
-     * Creates a ServerBinaryValue without an initial wrapped value.
-     *
-     * @param attributeType the schema type associated with this ServerBinaryValue
-     */
-    public ServerBinaryValue( AttributeType attributeType )
-    {
-        super();
-        
-        if ( attributeType == null )
-        {
-            throw new IllegalArgumentException( "The AttributeType parameter should not be null" );
-        }
-
-        try
-        {
-            if ( attributeType.getSyntax() == null )
-            {
-                throw new IllegalArgumentException( "There is no Syntax associated with this attributeType" );
-            }
-
-            if ( attributeType.getSyntax().isHumanReadable() )
-            {
-                LOG.warn( "Treating a value of a human readible attribute {} as binary: ", attributeType.getName() );
-            }
-        }
-        catch( NamingException e )
-        {
-            LOG.error( "Failed to resolve syntax for attributeType {}", attributeType, e );
-        }
-
-        this.attributeType = attributeType;
-        this.oid = attributeType.getOid();
-    }
-
-
-    /**
-     * Creates a ServerBinaryValue with an initial wrapped binary value.
-     *
-     * @param attributeType the schema type associated with this ServerBinaryValue
-     * @param wrapped the binary value to wrap which may be null, or a zero length byte array
-     */
-    public ServerBinaryValue( AttributeType attributeType, byte[] wrapped )
-    {
-        this( attributeType );
-        this.wrapped = wrapped;
-    }
-
-
-    /**
-     * Creates a ServerStringValue with an initial wrapped String value and
-     * a normalized value.
-     *
-     * @param attributeType the schema type associated with this ServerStringValue
-     * @param wrapped the value to wrap which can be null
-     * @param normalizedValue the normalized value
-     */
-    /** No protection */ ServerBinaryValue( AttributeType attributeType, byte[] wrapped, byte[] normalizedValue, boolean same, boolean valid )
-    {
-        super( wrapped );
-        this.normalized = true;
-        this.attributeType = attributeType;
-        this.normalizedValue = normalizedValue;
-        this.valid = valid;
-<<<<<<< HEAD
+/*
+ * Licensed to the Apache Software Foundation (ASF) under one
+ * or more contributor license agreements.  See the NOTICE file
+ * distributed with this work for additional information
+ * regarding copyright ownership.  The ASF licenses this file
+ * to you under the Apache License, Version 2.0 (the
+ * "License"); you may not use this file except in compliance
+ * with the License.  You may obtain a copy of the License at
+ *
+ *  http://www.apache.org/licenses/LICENSE-2.0
+ *
+ * Unless required by applicable law or agreed to in writing,
+ * software distributed under the License is distributed on an
+ * "AS IS" BASIS, WITHOUT WARRANTIES OR CONDITIONS OF ANY
+ * KIND, either express or implied.  See the License for the
+ * specific language governing permissions and limitations
+ * under the License.
+ */
+package org.apache.directory.server.core.entry;
+
+
+import org.apache.directory.shared.ldap.NotImplementedException;
+import org.apache.directory.shared.ldap.entry.Value;
+import org.apache.directory.shared.ldap.entry.client.ClientBinaryValue;
+import org.apache.directory.shared.ldap.schema.AttributeType;
+import org.apache.directory.shared.ldap.schema.ByteArrayComparator;
+import org.apache.directory.shared.ldap.schema.MatchingRule;
+import org.apache.directory.shared.ldap.schema.Normalizer;
+import org.apache.directory.shared.ldap.util.StringTools;
+import org.slf4j.Logger;
+import org.slf4j.LoggerFactory;
+
+import javax.naming.NamingException;
+
+import java.io.Externalizable;
+import java.io.IOException;
+import java.io.ObjectInput;
+import java.io.ObjectOutput;
+import java.util.Arrays;
+import java.util.Comparator;
+
+
+/**
+ * A server side schema aware wrapper around a binary attribute value.
+ * This value wrapper uses schema information to syntax check values,
+ * and to compare them for equality and ordering.  It caches results
+ * and invalidates them when the wrapped value changes.
+ *
+ * @author <a href="mailto:dev@directory.apache.org">Apache Directory Project</a>
+ * @version $Rev$, $Date$
+ */
+public class ServerBinaryValue extends ClientBinaryValue
+{
+    /** Used for serialization */
+    public static final long serialVersionUID = 2L;
+    
+    /** logger for reporting errors that might not be handled properly upstream */
+    private static final Logger LOG = LoggerFactory.getLogger( ServerBinaryValue.class );
+
+    /** used to dynamically lookup the attributeType when/if deserializing */
+    @SuppressWarnings ( { "FieldCanBeLocal", "UnusedDeclaration" } )
+    private final String oid;
+
+    /** reference to the attributeType which is not serialized */
+    private transient AttributeType attributeType;
+
+    /** A flag set if the normalized data is different from the wrapped data */
+    private transient boolean same;
+
+
+    // -----------------------------------------------------------------------
+    // utility methods
+    // -----------------------------------------------------------------------
+    /**
+     * Utility method to get some logs if an assert fails
+     */
+    protected String logAssert( String message )
+    {
+        LOG.error(  message );
+        return message;
+    }
+
+    
+    /**
+     *  Check the attributeType member. It should not be null, 
+     *  and it should contains a syntax.
+     */
+    protected String checkAttributeType( AttributeType attributeType )
+    {
+        try
+        {
+            if ( attributeType == null )
+            {
+                return "The AttributeType parameter should not be null";
+            }
+            
+            if ( attributeType.getSyntax() == null )
+            {
+                return "There is no Syntax associated with this attributeType";
+            }
+
+            return null;
+        }
+        catch ( NamingException ne )
+        {
+            return "This AttributeType is incorrect";
+        }
+    }
+
+    
+    // -----------------------------------------------------------------------
+    // Constructors
+    // -----------------------------------------------------------------------
+    /**
+     * Creates a ServerBinaryValue without an initial wrapped value.
+     *
+     * @param attributeType the schema type associated with this ServerBinaryValue
+     */
+    public ServerBinaryValue( AttributeType attributeType )
+    {
+        super();
+        
+        if ( attributeType == null )
+        {
+            throw new IllegalArgumentException( "The AttributeType parameter should not be null" );
+        }
+
+        try
+        {
+            if ( attributeType.getSyntax() == null )
+            {
+                throw new IllegalArgumentException( "There is no Syntax associated with this attributeType" );
+            }
+
+            if ( attributeType.getSyntax().isHumanReadable() )
+            {
+                LOG.warn( "Treating a value of a human readible attribute {} as binary: ", attributeType.getName() );
+            }
+        }
+        catch( NamingException e )
+        {
+            LOG.error( "Failed to resolve syntax for attributeType {}", attributeType, e );
+        }
+
+        this.attributeType = attributeType;
+        this.oid = attributeType.getOid();
+    }
+
+
+    /**
+     * Creates a ServerBinaryValue with an initial wrapped binary value.
+     *
+     * @param attributeType the schema type associated with this ServerBinaryValue
+     * @param wrapped the binary value to wrap which may be null, or a zero length byte array
+     */
+    public ServerBinaryValue( AttributeType attributeType, byte[] wrapped )
+    {
+        this( attributeType );
+        this.wrapped = wrapped;
+    }
+
+
+    /**
+     * Creates a ServerStringValue with an initial wrapped String value and
+     * a normalized value.
+     *
+     * @param attributeType the schema type associated with this ServerStringValue
+     * @param wrapped the value to wrap which can be null
+     * @param normalizedValue the normalized value
+     */
+    /** No protection */ ServerBinaryValue( AttributeType attributeType, byte[] wrapped, byte[] normalizedValue, boolean same, boolean valid )
+    {
+        super( wrapped );
+        this.normalized = true;
+        this.attributeType = attributeType;
+        this.normalizedValue = normalizedValue;
+        this.valid = valid;
         this.same = same;
-=======
-        this.same = same;
-        this.oid = attributeType.getOid();
->>>>>>> 02f20165
-    }
-
-
-    // -----------------------------------------------------------------------
-    // ServerValue<byte[]> Methods
-    // -----------------------------------------------------------------------
-    public void normalize() throws NamingException
-    {
-        if ( isNormalized() )
-        {
-            // Bypass the normalization if it has already been done. 
-            return;
-        }
-        
-        if ( getReference() != null )
-        {
-            Normalizer normalizer = getNormalizer();
-    
-            if ( normalizer == null )
-            {
-                normalizedValue = getCopy();
-                setNormalized( false );
-            }
-            else
-<<<<<<< HEAD
-            {
-                normalizedValue = ( byte[] ) normalizer.normalize( getCopy() );
-                setNormalized( true );
-            }
-            
-            if ( Arrays.equals( super.getReference(), normalizedValue ) )
-            {
-                same = true;
-            }
-            else
-            {
-=======
-            {
-                normalizedValue = ( byte[] ) normalizer.normalize( getCopy() );
-                setNormalized( true );
-            }
-            
-            if ( Arrays.equals( super.getReference(), normalizedValue ) )
-            {
-                same = true;
-            }
-            else
-            {
->>>>>>> 02f20165
-                same = false;
-            }
-        }
-        else
-        {
-            normalizedValue = null;
-            same = true;
-            setNormalized( false );
-        }
-    }
-
-    
-    /**
-     * Gets the normalized (cannonical) representation for the wrapped string.
-     * If the wrapped String is null, null is returned, otherwise the normalized
-     * form is returned.  If no the normalizedValue is null, then this method
-     * will attempt to generate it from the wrapped value: repeated calls to
-     * this method do not unnecessarily normalize the wrapped value.  Only changes
-     * to the wrapped value result in attempts to normalize the wrapped value.
-     *
-     * @return a reference to the normalized version of the wrapped value
-     * @throws NamingException with failures to normalize
-     */
-    public byte[] getNormalizedValueReference()
-    {
-        if ( isNull() )
-        {
-            return null;
-        }
-
-        if ( !isNormalized() )
-        {
-            try
-            {
-                normalize();
-            }
-            catch ( NamingException ne )
-            {
-                String message = "Cannot normalize the value :" + ne.getMessage();
-                LOG.warn( message );
-                normalized = false;
-            }
-        }
-
-        return normalizedValue;
-    }
-
-
-    /**
-     * Gets the normalized (canonical) representation for the wrapped byte[].
-     * If the wrapped byte[] is null, null is returned, otherwise the normalized
-     * form is returned.  If no the normalizedValue is null, then this method
-     * will attempt to generate it from the wrapped value: repeated calls to
-     * this method do not unnecessarily normalize the wrapped value.  Only changes
-     * to the wrapped value result in attempts to normalize the wrapped value.
-     *
-     * @return gets the normalized value
-     * @throws NamingException if the value cannot be properly normalized
-     */
-    public byte[] getNormalizedValue() 
-    {
-        if ( isNull() )
-        {
-            return null;
-        }
-
-        if ( !normalized )
-        {
-            try
-            {
-                normalize();
-            }
-            catch ( NamingException ne )
-            {
-                String message = "Cannot normalize the value :" + ne.getMessage();
-                LOG.warn( message );
-                normalized = false;
-            }
-        }
-
-        return normalizedValue;
-    }
-
-
-    /**
-     * Gets a direct reference to the normalized representation for the
-     * wrapped value of this ServerValue wrapper. Implementations will most
-     * likely leverage the attributeType this value is associated with to
-     * determine how to properly normalize the wrapped value.
-     *
-     * @return the normalized version of the wrapped value
-     * @throws NamingException if schema entity resolution fails or normalization fails
-     */
-    public byte[] getNormalizedValueCopy()
-    {
-        if ( isNull() )
-        {
-            return null;
-        }
-
-        if ( normalizedValue == null )
-        {
-            try
-            {
-                normalize();
-            }
-            catch ( NamingException ne )
-            {
-                String message = "Cannot normalize the value :" + ne.getMessage();
-                LOG.warn( message );
-                normalized = false;
-            }
-        }
-
-        if ( normalizedValue != null )
-        {
-            byte[] copy = new byte[ normalizedValue.length ];
-            System.arraycopy( normalizedValue, 0, copy, 0, normalizedValue.length );
-            return copy;
-        }
-        else
-        {
-            return null;
-        }
-    }
-
-
-    /**
-     * Uses the syntaxChecker associated with the attributeType to check if the
-     * value is valid.  Repeated calls to this method do not attempt to re-check
-     * the syntax of the wrapped value every time if the wrapped value does not
-     * change. Syntax checks only result on the first check, and when the wrapped
-     * value changes.
-     *
-     * @see Value#isValid()
-     */
-    public final boolean isValid()
-    {
-        if ( valid != null )
-        {
-            return valid;
-        }
-
-        try
-        {
-            valid = attributeType.getSyntax().getSyntaxChecker().isValidSyntax( getReference() );
-        }
-        catch ( NamingException ne )
-        {
-            String message = "Cannot check the syntax : " + ne.getMessage();
-            LOG.error( message );
-            valid = false;
-        }
-        
-        return valid;
-    }
-
-    
-    /**
-     * @return Tells if the wrapped value and the normalized value are the same 
-     */
-    public final boolean isSame()
-    {
-        return same;
-    }
-    
-
-    /**
-     *
-     * @see Value#compareTo(Value)
-     * @throws IllegalStateException on failures to extract the comparator, or the
-     * normalizers needed to perform the required comparisons based on the schema
-     */
-    public int compareTo( Value<byte[]> value )
-    {
-        if ( isNull() )
-        {
-            if ( ( value == null ) || value.isNull() )
-            {
-                return 0;
-            }
-            else
-            {
-                return -1;
-            }
-        }
-        else
-        {
-            if ( ( value == null ) || value.isNull() ) 
-            {
-                return 1;
-            }
-        }
-
-        if ( value instanceof ServerBinaryValue )
-        {
-            ServerBinaryValue binaryValue = ( ServerBinaryValue ) value;
-
-            try
-            {
-                Comparator<? super Value<byte[]>> comparator = getComparator();
-                
-                if ( comparator != null )
-                {
-                    return getComparator().compare( getNormalizedValueReference(), binaryValue.getNormalizedValueReference() );
-                }
-                else
-                {
-                    return ByteArrayComparator.INSTANCE.compare( getNormalizedValueReference(), binaryValue.getNormalizedValueReference() );
-                }
-            }
-            catch ( NamingException e )
-            {
-                String msg = "Failed to compare normalized values for " + Arrays.toString( getReference() )
-                        + " and " + value;
-                LOG.error( msg, e );
-                throw new IllegalStateException( msg, e );
-            }
-        }
-
-        String message = "I don't really know how to compare anything other " +
-        "than ServerBinaryValues at this point in time.";
-        LOG.error( message );
-        throw new NotImplementedException( message );
-    }
-
-
-    /**
-     * Get the associated AttributeType
-     * @return The AttributeType
-     */
-    public AttributeType getAttributeType()
-    {
-        return attributeType;
-    }
-
-
-    /**
-     * Check if the value is stored into an instance of the given 
-     * AttributeType, or one of its ascendant.
-     * 
-     * For instance, if the Value is associated with a CommonName,
-     * checking for Name will match.
-     * 
-     * @param attributeType The AttributeType we are looking at
-     * @return <code>true</code> if the value is associated with the given
-     * attributeType or one of its ascendant
-     */
-    public boolean instanceOf( AttributeType attributeType ) throws NamingException
-    {
-        if ( this.attributeType.equals( attributeType ) )
-        {
-            return true;
-        }
-
-        return this.attributeType.isDescentantOf( attributeType );
-    }
-
-
-    // -----------------------------------------------------------------------
-    // Object Methods
-    // -----------------------------------------------------------------------
-    /**
-     * @see Object#hashCode()
-     * @throws IllegalStateException on failures to extract the comparator, or the
-     * normalizers needed to perform the required comparisons based on the schema
-     */
-    public int hashCode()
-    {
-        // return zero if the value is null so only one null value can be
-        // stored in an attribute - the string version does the same
-        if ( isNull() )
-        {
-            return 0;
-        }
-
-        return Arrays.hashCode( getNormalizedValueReference() );
-    }
-
-
-    /**
-     * Checks to see if this ServerBinaryValue equals the supplied object.
-     *
-     * This equals implementation overrides the BinaryValue implementation which
-     * is not schema aware.
-     * @throws IllegalStateException on failures to extract the comparator, or the
-     * normalizers needed to perform the required comparisons based on the schema
-     */
-    public boolean equals( Object obj )
-    {
-        if ( this == obj )
-        {
-            return true;
-        }
-
-        if ( ! ( obj instanceof ServerBinaryValue ) )
-        {
-            return false;
-        }
-
-        ServerBinaryValue other = ( ServerBinaryValue ) obj;
-        
-        if ( !attributeType.equals( other.attributeType ) )
-        {
-            return false;
-        }
-        
-        if ( isNull() )
-        {
-            return other.isNull();
-        }
-
-        // Shortcut : if the values are equals, no need to compare
-        // the normalized values
-        if ( Arrays.equals( wrapped, other.get() ) )
-        {
-            return true;
-        }
-        else
-        {
-            try
-            {
-                Comparator<byte[]> comparator = getComparator();
-
-                // Compare normalized values
-                if ( comparator == null )
-                {
-                    return Arrays.equals( getNormalizedValueReference(), other.getNormalizedValueReference() );
-                }
-                else
-                {
-                    return comparator.compare( getNormalizedValueReference(), other.getNormalizedValueReference() ) == 0;
-                }
-            }
-            catch ( NamingException ne )
-            {
-                return false;
-            }
-        }
-    }
-
-
-    // -----------------------------------------------------------------------
-    // Private Helper Methods (might be put into abstract base class)
-    // -----------------------------------------------------------------------
-    /**
-     * Find a matchingRule to use for normalization and comparison.  If an equality
-     * matchingRule cannot be found it checks to see if other matchingRules are
-     * available: SUBSTR, and ORDERING.  If a matchingRule cannot be found null is
-     * returned.
-     *
-     * @return a matchingRule or null if one cannot be found for the attributeType
-     * @throws NamingException if resolution of schema entities fail
-     */
-    private MatchingRule getMatchingRule() throws NamingException
-    {
-        MatchingRule mr = attributeType.getEquality();
-
-        if ( mr == null )
-        {
-            mr = attributeType.getOrdering();
-        }
-
-        if ( mr == null )
-        {
-            mr = attributeType.getSubstr();
-        }
-
-        return mr;
-    }
-
-
-    /**
-     * Gets a normalizer using getMatchingRule() to resolve the matchingRule
-     * that the normalizer is extracted from.
-     *
-     * @return a normalizer associated with the attributeType or null if one cannot be found
-     * @throws NamingException if resolution of schema entities fail
-     */
-    private Normalizer getNormalizer() throws NamingException
-    {
-        MatchingRule mr = getMatchingRule();
-
-        if ( mr == null )
-        {
-            return null;
-        }
-
-        return mr.getNormalizer();
-    }
-
-
-    /**
-     * Gets a comparator using getMatchingRule() to resolve the matching
-     * that the comparator is extracted from.
-     *
-     * @return a comparator associated with the attributeType or null if one cannot be found
-     * @throws NamingException if resolution of schema entities fail
-     */
-    private Comparator getComparator() throws NamingException
-    {
-        MatchingRule mr = getMatchingRule();
-
-        if ( mr == null )
-        {
-            return null;
-        }
-
-        return mr.getComparator();
-    }
-    
-    
-    /**
-     * @return a copy of the current value
-     */
-    public ServerBinaryValue clone()
-    {
-        ServerBinaryValue clone = (ServerBinaryValue)super.clone();
-        
-        if ( normalizedValue != null )
-        {
-            clone.normalizedValue = new byte[ normalizedValue.length ];
-            System.arraycopy( normalizedValue, 0, clone.normalizedValue, 0, normalizedValue.length );
-        }
-        
-        return clone;
-    }
-
-
-    /**
-     * @see Externalizable#writeExternal(ObjectOutput)
-     * 
-     * We will write the value and the normalized value, only
-     * if the normalized value is different.
-     * 
-     * The data will be stored following this structure :
-     * 
-     *  [UP value]
-     *  [Norm value] (will be null if normValue == upValue)
-     */
-    public void writeExternal( ObjectOutput out ) throws IOException
-    {
-        if ( getReference() != null )
-        {
-            out.writeInt( getReference().length );
-            out.write( getReference() );
-            
-            if ( same )
-            {
-                // If the normalized value is equal to the UP value,
-                // don't save it
-                out.writeInt( 0 );
-            }
-            else
-            {
-                out.writeInt( normalizedValue.length );
-                out.write( normalizedValue );
-            }
-        }
-        else
-        {
-            out.writeInt( -1 );
-        }
-        
-        out.flush();
-    }
-
-    
-    /**
-     * @see Externalizable#readExternal(ObjectInput)
-     */
-    public void readExternal( ObjectInput in ) throws IOException, ClassNotFoundException
-    {
-        if ( in.available() == 0 )
-        {
-            set( null );
-            normalizedValue = null;
-        }
-        else
-        {
-            int wrappedLength = in.readInt();
-            byte[] wrapped = null;
-            
-            switch ( wrappedLength )
-            {
-                case -1 :
-                    // No value, no normalized value
-                    same = true;
-                    setNormalized( false );
-                    break;
-                    
-                case 0 :
-                    // Empty value, so is the normalized value
-                    wrapped = StringTools.EMPTY_BYTES;
-                    normalizedValue = wrapped;
-                    setNormalized( true );
-                    same = true;
-                    break;
-                    
-                default :
-                    wrapped = new byte[wrappedLength];
-                    in.readFully( wrapped );
-                    
-                    int normalizedLength = in.readInt();
-                    
-                    // The normalized length should be either 0 or N, 
-                    // but it can't be -1
-                    switch ( normalizedLength )
-                    {
-                        case -1 :
-                            String message = "The normalized value cannot be null when the User Provide value is not";
-                            LOG.error(  message  );
-                            throw new IOException( message );
-                            
-                        case 0 :
-                            normalizedValue = StringTools.EMPTY_BYTES;
-                            same = true;
-                            setNormalized( false );
-                            break;
-                            
-                        default :
-                            same = false;
-                            normalizedValue = new byte[normalizedLength];
-                            in.readFully( normalizedValue );
-                            setNormalized( true );
-                            break;
-                    }
-                    
-                    break;
-            }
-            
-            set( wrapped );
-        }
-    }
+        this.oid = attributeType.getOid();
+    }
+
+
+    // -----------------------------------------------------------------------
+    // ServerValue<byte[]> Methods
+    // -----------------------------------------------------------------------
+    public void normalize() throws NamingException
+    {
+        if ( isNormalized() )
+        {
+            // Bypass the normalization if it has already been done. 
+            return;
+        }
+        
+        if ( getReference() != null )
+        {
+            Normalizer normalizer = getNormalizer();
+    
+            if ( normalizer == null )
+            {
+                normalizedValue = getCopy();
+                setNormalized( false );
+            }
+            else
+            {
+                normalizedValue = ( byte[] ) normalizer.normalize( getCopy() );
+                setNormalized( true );
+            }
+            
+            if ( Arrays.equals( super.getReference(), normalizedValue ) )
+            {
+                same = true;
+            }
+            else
+            {
+                same = false;
+            }
+        }
+        else
+        {
+            normalizedValue = null;
+            same = true;
+            setNormalized( false );
+        }
+    }
+
+    
+    /**
+     * Gets the normalized (cannonical) representation for the wrapped string.
+     * If the wrapped String is null, null is returned, otherwise the normalized
+     * form is returned.  If no the normalizedValue is null, then this method
+     * will attempt to generate it from the wrapped value: repeated calls to
+     * this method do not unnecessarily normalize the wrapped value.  Only changes
+     * to the wrapped value result in attempts to normalize the wrapped value.
+     *
+     * @return a reference to the normalized version of the wrapped value
+     * @throws NamingException with failures to normalize
+     */
+    public byte[] getNormalizedValueReference()
+    {
+        if ( isNull() )
+        {
+            return null;
+        }
+
+        if ( !isNormalized() )
+        {
+            try
+            {
+                normalize();
+            }
+            catch ( NamingException ne )
+            {
+                String message = "Cannot normalize the value :" + ne.getMessage();
+                LOG.warn( message );
+                normalized = false;
+            }
+        }
+
+        return normalizedValue;
+    }
+
+
+    /**
+     * Gets the normalized (canonical) representation for the wrapped byte[].
+     * If the wrapped byte[] is null, null is returned, otherwise the normalized
+     * form is returned.  If no the normalizedValue is null, then this method
+     * will attempt to generate it from the wrapped value: repeated calls to
+     * this method do not unnecessarily normalize the wrapped value.  Only changes
+     * to the wrapped value result in attempts to normalize the wrapped value.
+     *
+     * @return gets the normalized value
+     * @throws NamingException if the value cannot be properly normalized
+     */
+    public byte[] getNormalizedValue() 
+    {
+        if ( isNull() )
+        {
+            return null;
+        }
+
+        if ( !normalized )
+        {
+            try
+            {
+                normalize();
+            }
+            catch ( NamingException ne )
+            {
+                String message = "Cannot normalize the value :" + ne.getMessage();
+                LOG.warn( message );
+                normalized = false;
+            }
+        }
+
+        return normalizedValue;
+    }
+
+
+    /**
+     * Gets a direct reference to the normalized representation for the
+     * wrapped value of this ServerValue wrapper. Implementations will most
+     * likely leverage the attributeType this value is associated with to
+     * determine how to properly normalize the wrapped value.
+     *
+     * @return the normalized version of the wrapped value
+     * @throws NamingException if schema entity resolution fails or normalization fails
+     */
+    public byte[] getNormalizedValueCopy()
+    {
+        if ( isNull() )
+        {
+            return null;
+        }
+
+        if ( normalizedValue == null )
+        {
+            try
+            {
+                normalize();
+            }
+            catch ( NamingException ne )
+            {
+                String message = "Cannot normalize the value :" + ne.getMessage();
+                LOG.warn( message );
+                normalized = false;
+            }
+        }
+
+        if ( normalizedValue != null )
+        {
+            byte[] copy = new byte[ normalizedValue.length ];
+            System.arraycopy( normalizedValue, 0, copy, 0, normalizedValue.length );
+            return copy;
+        }
+        else
+        {
+            return null;
+        }
+    }
+
+
+    /**
+     * Uses the syntaxChecker associated with the attributeType to check if the
+     * value is valid.  Repeated calls to this method do not attempt to re-check
+     * the syntax of the wrapped value every time if the wrapped value does not
+     * change. Syntax checks only result on the first check, and when the wrapped
+     * value changes.
+     *
+     * @see Value#isValid()
+     */
+    public final boolean isValid()
+    {
+        if ( valid != null )
+        {
+            return valid;
+        }
+
+        try
+        {
+            valid = attributeType.getSyntax().getSyntaxChecker().isValidSyntax( getReference() );
+        }
+        catch ( NamingException ne )
+        {
+            String message = "Cannot check the syntax : " + ne.getMessage();
+            LOG.error( message );
+            valid = false;
+        }
+        
+        return valid;
+    }
+
+    
+    /**
+     * @return Tells if the wrapped value and the normalized value are the same 
+     */
+    public final boolean isSame()
+    {
+        return same;
+    }
+    
+
+    /**
+     *
+     * @see Value#compareTo(Value)
+     * @throws IllegalStateException on failures to extract the comparator, or the
+     * normalizers needed to perform the required comparisons based on the schema
+     */
+    public int compareTo( Value<byte[]> value )
+    {
+        if ( isNull() )
+        {
+            if ( ( value == null ) || value.isNull() )
+            {
+                return 0;
+            }
+            else
+            {
+                return -1;
+            }
+        }
+        else
+        {
+            if ( ( value == null ) || value.isNull() ) 
+            {
+                return 1;
+            }
+        }
+
+        if ( value instanceof ServerBinaryValue )
+        {
+            ServerBinaryValue binaryValue = ( ServerBinaryValue ) value;
+
+            try
+            {
+                Comparator<? super Value<byte[]>> comparator = getComparator();
+                
+                if ( comparator != null )
+                {
+                    return getComparator().compare( getNormalizedValueReference(), binaryValue.getNormalizedValueReference() );
+                }
+                else
+                {
+                    return ByteArrayComparator.INSTANCE.compare( getNormalizedValueReference(), binaryValue.getNormalizedValueReference() );
+                }
+            }
+            catch ( NamingException e )
+            {
+                String msg = "Failed to compare normalized values for " + Arrays.toString( getReference() )
+                        + " and " + value;
+                LOG.error( msg, e );
+                throw new IllegalStateException( msg, e );
+            }
+        }
+
+        String message = "I don't really know how to compare anything other " +
+        "than ServerBinaryValues at this point in time.";
+        LOG.error( message );
+        throw new NotImplementedException( message );
+    }
+
+
+    /**
+     * Get the associated AttributeType
+     * @return The AttributeType
+     */
+    public AttributeType getAttributeType()
+    {
+        return attributeType;
+    }
+
+
+    /**
+     * Check if the value is stored into an instance of the given 
+     * AttributeType, or one of its ascendant.
+     * 
+     * For instance, if the Value is associated with a CommonName,
+     * checking for Name will match.
+     * 
+     * @param attributeType The AttributeType we are looking at
+     * @return <code>true</code> if the value is associated with the given
+     * attributeType or one of its ascendant
+     */
+    public boolean instanceOf( AttributeType attributeType ) throws NamingException
+    {
+        if ( this.attributeType.equals( attributeType ) )
+        {
+            return true;
+        }
+
+        return this.attributeType.isDescentantOf( attributeType );
+    }
+
+
+    // -----------------------------------------------------------------------
+    // Object Methods
+    // -----------------------------------------------------------------------
+    /**
+     * @see Object#hashCode()
+     * @throws IllegalStateException on failures to extract the comparator, or the
+     * normalizers needed to perform the required comparisons based on the schema
+     */
+    public int hashCode()
+    {
+        // return zero if the value is null so only one null value can be
+        // stored in an attribute - the string version does the same
+        if ( isNull() )
+        {
+            return 0;
+        }
+
+        return Arrays.hashCode( getNormalizedValueReference() );
+    }
+
+
+    /**
+     * Checks to see if this ServerBinaryValue equals the supplied object.
+     *
+     * This equals implementation overrides the BinaryValue implementation which
+     * is not schema aware.
+     * @throws IllegalStateException on failures to extract the comparator, or the
+     * normalizers needed to perform the required comparisons based on the schema
+     */
+    public boolean equals( Object obj )
+    {
+        if ( this == obj )
+        {
+            return true;
+        }
+
+        if ( ! ( obj instanceof ServerBinaryValue ) )
+        {
+            return false;
+        }
+
+        ServerBinaryValue other = ( ServerBinaryValue ) obj;
+        
+        if ( !attributeType.equals( other.attributeType ) )
+        {
+            return false;
+        }
+        
+        if ( isNull() )
+        {
+            return other.isNull();
+        }
+
+        // Shortcut : if the values are equals, no need to compare
+        // the normalized values
+        if ( Arrays.equals( wrapped, other.get() ) )
+        {
+            return true;
+        }
+        else
+        {
+            try
+            {
+                Comparator<byte[]> comparator = getComparator();
+
+                // Compare normalized values
+                if ( comparator == null )
+                {
+                    return Arrays.equals( getNormalizedValueReference(), other.getNormalizedValueReference() );
+                }
+                else
+                {
+                    return comparator.compare( getNormalizedValueReference(), other.getNormalizedValueReference() ) == 0;
+                }
+            }
+            catch ( NamingException ne )
+            {
+                return false;
+            }
+        }
+    }
+
+
+    // -----------------------------------------------------------------------
+    // Private Helper Methods (might be put into abstract base class)
+    // -----------------------------------------------------------------------
+    /**
+     * Find a matchingRule to use for normalization and comparison.  If an equality
+     * matchingRule cannot be found it checks to see if other matchingRules are
+     * available: SUBSTR, and ORDERING.  If a matchingRule cannot be found null is
+     * returned.
+     *
+     * @return a matchingRule or null if one cannot be found for the attributeType
+     * @throws NamingException if resolution of schema entities fail
+     */
+    private MatchingRule getMatchingRule() throws NamingException
+    {
+        MatchingRule mr = attributeType.getEquality();
+
+        if ( mr == null )
+        {
+            mr = attributeType.getOrdering();
+        }
+
+        if ( mr == null )
+        {
+            mr = attributeType.getSubstr();
+        }
+
+        return mr;
+    }
+
+
+    /**
+     * Gets a normalizer using getMatchingRule() to resolve the matchingRule
+     * that the normalizer is extracted from.
+     *
+     * @return a normalizer associated with the attributeType or null if one cannot be found
+     * @throws NamingException if resolution of schema entities fail
+     */
+    private Normalizer getNormalizer() throws NamingException
+    {
+        MatchingRule mr = getMatchingRule();
+
+        if ( mr == null )
+        {
+            return null;
+        }
+
+        return mr.getNormalizer();
+    }
+
+
+    /**
+     * Gets a comparator using getMatchingRule() to resolve the matching
+     * that the comparator is extracted from.
+     *
+     * @return a comparator associated with the attributeType or null if one cannot be found
+     * @throws NamingException if resolution of schema entities fail
+     */
+    private Comparator getComparator() throws NamingException
+    {
+        MatchingRule mr = getMatchingRule();
+
+        if ( mr == null )
+        {
+            return null;
+        }
+
+        return mr.getComparator();
+    }
+    
+    
+    /**
+     * @return a copy of the current value
+     */
+    public ServerBinaryValue clone()
+    {
+        ServerBinaryValue clone = (ServerBinaryValue)super.clone();
+        
+        if ( normalizedValue != null )
+        {
+            clone.normalizedValue = new byte[ normalizedValue.length ];
+            System.arraycopy( normalizedValue, 0, clone.normalizedValue, 0, normalizedValue.length );
+        }
+        
+        return clone;
+    }
+
+
+    /**
+     * @see Externalizable#writeExternal(ObjectOutput)
+     * 
+     * We will write the value and the normalized value, only
+     * if the normalized value is different.
+     * 
+     * The data will be stored following this structure :
+     * 
+     *  [UP value]
+     *  [Norm value] (will be null if normValue == upValue)
+     */
+    public void writeExternal( ObjectOutput out ) throws IOException
+    {
+        if ( getReference() != null )
+        {
+            out.writeInt( getReference().length );
+            out.write( getReference() );
+            
+            if ( same )
+            {
+                // If the normalized value is equal to the UP value,
+                // don't save it
+                out.writeInt( 0 );
+            }
+            else
+            {
+                out.writeInt( normalizedValue.length );
+                out.write( normalizedValue );
+            }
+        }
+        else
+        {
+            out.writeInt( -1 );
+        }
+        
+        out.flush();
+    }
+
+    
+    /**
+     * @see Externalizable#readExternal(ObjectInput)
+     */
+    public void readExternal( ObjectInput in ) throws IOException, ClassNotFoundException
+    {
+        if ( in.available() == 0 )
+        {
+            set( null );
+            normalizedValue = null;
+        }
+        else
+        {
+            int wrappedLength = in.readInt();
+            byte[] wrapped = null;
+            
+            switch ( wrappedLength )
+            {
+                case -1 :
+                    // No value, no normalized value
+                    same = true;
+                    setNormalized( false );
+                    break;
+                    
+                case 0 :
+                    // Empty value, so is the normalized value
+                    wrapped = StringTools.EMPTY_BYTES;
+                    normalizedValue = wrapped;
+                    setNormalized( true );
+                    same = true;
+                    break;
+                    
+                default :
+                    wrapped = new byte[wrappedLength];
+                    in.readFully( wrapped );
+                    
+                    int normalizedLength = in.readInt();
+                    
+                    // The normalized length should be either 0 or N, 
+                    // but it can't be -1
+                    switch ( normalizedLength )
+                    {
+                        case -1 :
+                            String message = "The normalized value cannot be null when the User Provide value is not";
+                            LOG.error(  message  );
+                            throw new IOException( message );
+                            
+                        case 0 :
+                            normalizedValue = StringTools.EMPTY_BYTES;
+                            same = true;
+                            setNormalized( false );
+                            break;
+                            
+                        default :
+                            same = false;
+                            normalizedValue = new byte[normalizedLength];
+                            in.readFully( normalizedValue );
+                            setNormalized( true );
+                            break;
+                    }
+                    
+                    break;
+            }
+            
+            set( wrapped );
+        }
+    }
 }