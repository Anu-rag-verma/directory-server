--- conflicted
+++ resolved
@@ -18,8 +18,6 @@
  */
 package org.apache.directory.server.core.entry;
 
-<<<<<<< HEAD
-=======
 
 import static org.junit.Assert.assertNotSame;
 import static org.junit.Assert.assertTrue;
@@ -34,7 +32,6 @@
 import java.io.IOException;
 import java.io.ObjectInputStream;
 import java.io.ObjectOutputStream;
->>>>>>> 6a3760ee
 import java.util.ArrayList;
 import java.util.Arrays;
 import java.util.HashSet;
@@ -66,17 +63,6 @@
 import org.apache.directory.shared.ldap.schema.AttributeType;
 import org.apache.directory.shared.ldap.util.StringTools;
 
-<<<<<<< HEAD
-import static org.junit.Assert.assertEquals;
-import static org.junit.Assert.assertFalse;
-import static org.junit.Assert.assertNotNull;
-import static org.junit.Assert.assertNotSame;
-import static org.junit.Assert.assertNull;
-import static org.junit.Assert.assertTrue;
-import static org.junit.Assert.fail;
-
-=======
->>>>>>> 6a3760ee
 import org.junit.BeforeClass;
 import org.junit.Test;
 
@@ -321,12 +307,8 @@
         assertNull( ((ServerStringValue)value).get() );
     }
     
-<<<<<<< HEAD
-    @Test public void testGetAttribute()
-=======
 
     @Test public void testGetAttribute() throws Exception
->>>>>>> 6a3760ee
     {
         AttributeType at = TestServerEntryUtils.getIA5StringAttributeType();
         
@@ -347,11 +329,7 @@
     /**
      * Test the contains() method
      */
-<<<<<<< HEAD
-    @Test public void testContains()
-=======
     @Test public void testContains() throws Exception
->>>>>>> 6a3760ee
     {
         AttributeType at = TestServerEntryUtils.getIA5StringAttributeType();
         
@@ -1105,11 +1083,7 @@
      * Test method size()
      */
     @Test
-<<<<<<< HEAD
-    public void testSize()
-=======
     public void testSize() throws Exception
->>>>>>> 6a3760ee
     {
         ServerAttribute attr1 = new DefaultServerAttribute( atCN );
 
@@ -1273,11 +1247,7 @@
      * Test method put( Value... )
      */
     @Test
-<<<<<<< HEAD
-    public void testPutValueArray()
-=======
     public void testPutValueArray() throws Exception
->>>>>>> 6a3760ee
     {
         ServerAttribute attr1 = new DefaultServerAttribute( atCN );
         
@@ -1410,11 +1380,7 @@
      * Test method remove( Value... )
      */
     @Test
-<<<<<<< HEAD
-    public void testRemoveValueArray()
-=======
     public void testRemoveValueArray() throws Exception
->>>>>>> 6a3760ee
     {
         ServerAttribute attr1 = new DefaultServerAttribute( atCN );
 
@@ -1484,11 +1450,7 @@
      * Test method remove( byte... )
      */
     @Test
-<<<<<<< HEAD
-    public void testRemoveByteArray()
-=======
     public void testRemoveByteArray() throws Exception
->>>>>>> 6a3760ee
     {
         ServerAttribute attr1 = new DefaultServerAttribute( atPwd );
 
@@ -1518,11 +1480,7 @@
      * Test method remove( String... )
      */
     @Test
-<<<<<<< HEAD
-    public void testRemoveStringArray()
-=======
     public void testRemoveStringArray() throws Exception
->>>>>>> 6a3760ee
     {
         ServerAttribute attr1 = new DefaultServerAttribute( atCN );
 
@@ -1625,11 +1583,7 @@
      * Test method setUpId( String, AttributeType )
      */
     @Test
-<<<<<<< HEAD
-    public void testSetUpIdStringAttributeType()
-=======
     public void testSetUpIdStringAttributeType() throws Exception
->>>>>>> 6a3760ee
     {
         ServerAttribute attr = new DefaultServerAttribute( atSN );
         
@@ -1685,11 +1639,7 @@
      * Test method setUpId( String ) inherited from ClientAttribute
      */
     @Test
-<<<<<<< HEAD
-    public void testSetUpIdString()
-=======
     public void testSetUpIdString() throws Exception
->>>>>>> 6a3760ee
     {
         ServerAttribute attr = new DefaultServerAttribute( atCN );
         
@@ -1766,11 +1716,7 @@
      * Test method getAttributeType()
      */
     @Test
-<<<<<<< HEAD
-    public void testGetAttributeType()
-=======
     public void testGetAttributeType() throws Exception
->>>>>>> 6a3760ee
     {
         ServerAttribute attr = new DefaultServerAttribute( atSN );
         assertEquals( atSN, attr.getAttributeType() );
@@ -1829,11 +1775,7 @@
      * Test constructor DefaultServerAttribute( AttributeType, Value... )
      */
     @Test
-<<<<<<< HEAD
-    public void testDefaultServerAttributeAttributeTypeValueArray()
-=======
     public void testDefaultServerAttributeAttributeTypeValueArray() throws Exception
->>>>>>> 6a3760ee
     {
         ServerAttribute attr1 = new DefaultServerAttribute( atCN, STR_VALUE1, STR_VALUE2, NULL_STRING_VALUE );
         
