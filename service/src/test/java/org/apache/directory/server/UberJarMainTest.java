--- conflicted
+++ resolved
@@ -58,11 +58,6 @@
 import org.junit.Test;
 
 import static org.junit.Assert.assertEquals;
-<<<<<<< HEAD
-import static org.junit.Assert.assertNotNull;
-import static org.junit.Assert.assertNull;
-=======
->>>>>>> 2ec1117f
 
 
 /**
@@ -242,14 +237,6 @@
                 {
                     // Creating a connection on the created server
                     connection = createConnection();
-<<<<<<< HEAD
-                    connection.setTimeOut( 0L );
-                    
-                    connection.modify( "cn=nis,ou=schema", 
-                        new DefaultModification( 
-                            ModificationOperation.REPLACE_ATTRIBUTE, "m-disabled", "FALSE" ) );
-                    
-=======
 
                     connection.modify( "cn=nis,ou=schema",
                         new DefaultModification(
@@ -258,34 +245,12 @@
                     // Reload the schema in order to be able to deal with NIS elements
                     connection.loadSchema();
 
->>>>>>> 2ec1117f
                     // Ok, now try to fetch the NIS schema elements
                     Entry nisSchema = connection.lookup( "cn=nis,ou=schema" );
 
                     assertEquals( "FALSE", nisSchema.get( "m-disabled" ).getString() );
 
                     Entry posixAccount = connection.lookup( "m-oid=1.3.6.1.1.1.2.0,ou=objectClasses,cn=nis,ou=schema" );
-<<<<<<< HEAD
-                    
-                    Throwable exception = connection.exceptionCaught();
-
-                    assertNotNull( exception );
-
-                    if ( exception != null )
-                    {
-                        System.out.println( exception.getMessage() );
-                    }
-                    
-                    // Reload the schema in order to be able to deal with NIS elements
-                    connection.loadSchema();
-                    
-                    posixAccount = connection.lookup( "m-oid=1.3.6.1.1.1.2.0,ou=objectClasses,cn=nis,ou=schema" );
-                    
-                    exception = connection.exceptionCaught();
-                        
-                    assertNull( exception );
-=======
->>>>>>> 2ec1117f
 
                     if ( posixAccount == null )
                     {
