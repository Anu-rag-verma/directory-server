/*
 * Licensed to the Apache Software Foundation (ASF) under one
 * or more contributor license agreements.  See the NOTICE file
 * distributed with this work for additional information
 * regarding copyright ownership.  The ASF licenses this file
 * to you under the Apache License, Version 2.0 (the
 * "License"); you may not use this file except in compliance
 * with the License.  You may obtain a copy of the License at
 *
 *  http://www.apache.org/licenses/LICENSE-2.0
 *
 * Unless required by applicable law or agreed to in writing,
 * software distributed under the License is distributed on an
 * "AS IS" BASIS, WITHOUT WARRANTIES OR CONDITIONS OF ANY
 * KIND, either express or implied.  See the License for the
 * specific language governing permissions and limitations
 * under the License.
 */
package org.apache.directory.server.factory;


import java.io.File;
import java.io.IOException;
import java.lang.annotation.Annotation;
import java.lang.reflect.AnnotatedElement;
import java.lang.reflect.Method;
import java.net.ServerSocket;
import java.util.ArrayList;
import java.util.Collections;
import java.util.List;

import javax.net.ssl.TrustManager;

import org.apache.directory.api.ldap.model.constants.SupportedSaslMechanisms;
import org.apache.directory.api.util.Network;
import org.apache.directory.api.util.Strings;
import org.apache.directory.server.annotations.CreateConsumer;
import org.apache.directory.server.annotations.CreateLdapServer;
import org.apache.directory.server.annotations.CreateTransport;
import org.apache.directory.server.annotations.SaslMechanism;
import org.apache.directory.server.core.annotations.AnnotationUtils;
import org.apache.directory.server.core.api.DirectoryService;
import org.apache.directory.server.core.security.CertificateUtil;
import org.apache.directory.server.i18n.I18n;
import org.apache.directory.server.ldap.ExtendedOperationHandler;
import org.apache.directory.server.ldap.LdapServer;
import org.apache.directory.server.ldap.handlers.sasl.MechanismHandler;
import org.apache.directory.server.ldap.handlers.sasl.ntlm.NtlmMechanismHandler;
import org.apache.directory.server.ldap.handlers.sasl.ntlm.NtlmProvider;
import org.apache.directory.server.ldap.replication.SyncReplConfiguration;
import org.apache.directory.server.ldap.replication.consumer.ReplicationConsumer;
import org.apache.directory.server.ldap.replication.consumer.ReplicationConsumerImpl;
import org.apache.directory.server.protocol.shared.transport.TcpTransport;
import org.apache.directory.server.protocol.shared.transport.Transport;
import org.apache.directory.server.protocol.shared.transport.UdpTransport;


/**
 * 
 * Annotation processor for creating LDAP and Kerberos servers.
 *
 * @author <a href="mailto:dev@directory.apache.org">Apache Directory Project</a>
 */
public final class ServerAnnotationProcessor
{
    private ServerAnnotationProcessor()
    {
    }


    private static void createTransports( LdapServer ldapServer, CreateTransport[] transportBuilders )
    {
        if ( transportBuilders.length != 0 )
        {
            for ( CreateTransport transportBuilder : transportBuilders )
            {
                List< Transport > transports = createTransports( transportBuilder );
                
                for ( Transport t : transports )
                {
                    ldapServer.addTransports( t );
                }
            }
        }
        else
        {
            // Create default LDAP and LDAPS transports
            try 
            {
                int port = getFreePort();
                Transport ldap = new TcpTransport( port );
                ldapServer.addTransports( ldap );
            }
            catch ( IOException ioe )
            {
                // Don't know what to do here...
            }

            try 
            {
                int port = getFreePort();
                Transport ldaps = new TcpTransport( port );
                ldaps.setEnableSSL( true );
                ldapServer.addTransports( ldaps );
            }
            catch ( IOException ioe )
            {
                // Don't know what to do here...
            }
        }
    }


    /**
     * Just gives an instance of {@link LdapServer} without starting it.
     * For getting a running LdapServer instance see {@link #createLdapServer(CreateLdapServer, DirectoryService)}
     * @see #createLdapServer(CreateLdapServer, DirectoryService)
     * 
     * @param createLdapServer The LdapServer to create
     * @param directoryService the directory service
     * @return The created LdapServer
     */
    public static LdapServer instantiateLdapServer( CreateLdapServer createLdapServer, DirectoryService directoryService )
    {
        if ( createLdapServer != null )
        {
            LdapServer ldapServer = new LdapServer();

            ldapServer.setServiceName( createLdapServer.name() );

            // Read the transports
            createTransports( ldapServer, createLdapServer.transports() );

            // Associate the DS to this LdapServer
            ldapServer.setDirectoryService( directoryService );

            // Propagate the anonymous flag to the DS
            directoryService.setAllowAnonymousAccess( createLdapServer.allowAnonymousAccess() );

            ldapServer.setSaslHost( createLdapServer.saslHost() );

            ldapServer.setSaslPrincipal( createLdapServer.saslPrincipal() );

            if ( !Strings.isEmpty( createLdapServer.keyStore() ) )
            {
                ldapServer.setKeystoreFile( createLdapServer.keyStore() );
                ldapServer.setCertificatePassword( createLdapServer.certificatePassword() );
            }
            else
            {
                try
                {
                    // Create a temporary keystore, be sure to remove it when exiting the test
                    File keyStoreFile = CertificateUtil.createTempKeyStore( "testStore", "secret".toCharArray() );
                    ldapServer.setKeystoreFile( keyStoreFile.getAbsolutePath() );
                    ldapServer.setCertificatePassword( "secret" );
                }
                catch ( Exception e )
                {
                    
                }
            }

            for ( Class<?> extOpClass : createLdapServer.extendedOpHandlers() )
            {
                try
                {
                    ExtendedOperationHandler extOpHandler = ( ExtendedOperationHandler ) extOpClass.newInstance();
                    ldapServer.addExtendedOperationHandler( extOpHandler );
                }
                catch ( Exception e )
                {
                    throw new RuntimeException( I18n.err( I18n.ERR_41001_CANOT_ADD_EXTENDED_OPERATION, extOpClass.getName() ), e );
                }
            }

            for ( SaslMechanism saslMech : createLdapServer.saslMechanisms() )
            {
                try
                {
                    MechanismHandler handler = ( MechanismHandler ) saslMech.implClass().newInstance();
                    ldapServer.addSaslMechanismHandler( saslMech.name(), handler );
                }
                catch ( Exception e )
                {
                    throw new RuntimeException(
                        I18n.err( I18n.ERR_41002_CANNOT_ADD_SASL_MLECHANISM, saslMech.name(), saslMech.implClass().getName() ), e );
                }
            }

            NtlmMechanismHandler ntlmHandler = ( NtlmMechanismHandler ) ldapServer.getSaslMechanismHandlers().get(
                SupportedSaslMechanisms.NTLM );

            if ( ntlmHandler != null )
            {
                Class<?> ntlmProviderClass = createLdapServer.ntlmProvider();
                // default value is a invalid Object.class
                if ( ( ntlmProviderClass != null ) && ( ntlmProviderClass != Object.class ) )
                {
                    try
                    {
                        ntlmHandler.setNtlmProvider( ( NtlmProvider ) ntlmProviderClass.newInstance() );
                    }
                    catch ( Exception e )
                    {
                        throw new RuntimeException( I18n.err( I18n.ERR_41003_FAILED_TO_ADD_NTLM_PROVIDER ), e );
                    }
                }
            }

            List<String> realms = new ArrayList<>();
            for ( String s : createLdapServer.saslRealms() )
            {
                realms.add( s );
            }

            ldapServer.setSaslRealms( realms );

            if ( createLdapServer.trustManagers() != null && createLdapServer.trustManagers().length > 0 )
            {
                TrustManager[] trustManagers = new TrustManager[createLdapServer.trustManagers().length];
                for ( int i = 0; i < createLdapServer.trustManagers().length; i++ )
                {
                    try
                    {
                        trustManagers[i] = ( TrustManager ) createLdapServer.trustManagers()[i].newInstance();
                    }
                    catch ( InstantiationException | IllegalAccessException e )
                    {
                        throw new RuntimeException( I18n.err( I18n.ERR_41004_INVALID_TRUST_MANAGER_CLASS, createLdapServer.trustManagers()[i].getName() ), e );
                    }
                }
                ldapServer.setTrustManagers( trustManagers );
            }
            
            // Set the limits
            ldapServer.setMaxSizeLimit( createLdapServer.maxSizeLimit() );
            ldapServer.setMaxTimeLimit( createLdapServer.maxTimeLimit() );
<<<<<<< HEAD

=======
            
>>>>>>> 8678ef7b
            return ldapServer;
        }
        else
        {
            return null;
        }
    }


    /**
     * Returns an LdapServer instance and starts it before returning the instance, infering
     * the configuration from the Stack trace
     *  
     * @param directoryService the directory service
     * @return a running LdapServer instance
     * @throws ClassNotFoundException If the CreateLdapServer class cannot be loaded
     */
    public static LdapServer getLdapServer( DirectoryService directoryService ) throws ClassNotFoundException
    {
        Object instance = AnnotationUtils.getInstance( CreateLdapServer.class );
        LdapServer ldapServer = null;

        if ( instance != null )
        {
            CreateLdapServer createLdapServer = ( CreateLdapServer ) instance;

            ldapServer = createLdapServer( createLdapServer, directoryService );
        }

        return ldapServer;
    }


    /**
     * Create a replication consumer
     */
    private static ReplicationConsumer createConsumer( CreateConsumer createConsumer )
    {
        ReplicationConsumer consumer = new ReplicationConsumerImpl();

        SyncReplConfiguration config = new SyncReplConfiguration();
        
        String remoteHost = createConsumer.remoteHost();
        
        if ( Strings.isEmpty( remoteHost ) )
        {
            remoteHost = Network.LOOPBACK_HOSTNAME;
        }
        
        config.setRemoteHost( remoteHost );
        config.setRemotePort( createConsumer.remotePort() );
        config.setReplUserDn( createConsumer.replUserDn() );
        config.setReplUserPassword( Strings.getBytesUtf8( createConsumer.replUserPassword() ) );
        config.setUseTls( createConsumer.useTls() );
        config.setBaseDn( createConsumer.baseDn() );
        config.setRefreshInterval( createConsumer.refreshInterval() );
        config.setStrictCertVerification( createConsumer.strictCertVerification() );

        consumer.setConfig( config );

        return consumer;
    }


    /**
     * creates an LdapServer and starts before returning the instance, infering
     * the configuration from the Stack trace
     *  
     * @return a running LdapServer instance
     * @throws ClassNotFoundException If the CreateConsumer class cannot be loaded
     */
    public static ReplicationConsumer createConsumer() throws ClassNotFoundException
    {
        Object instance = AnnotationUtils.getInstance( CreateConsumer.class );
        ReplicationConsumer consumer = null;

        if ( instance != null )
        {
            CreateConsumer createConsumer = ( CreateConsumer ) instance;

            consumer = createConsumer( createConsumer );
        }

        return consumer;
    }


    /**
     * creates an LdapServer and starts before returning the instance
     *  
     * @param createLdapServer the annotation containing the custom configuration
     * @param directoryService the directory service
     * @return a running LdapServer instance
     */
    public static LdapServer createLdapServer( CreateLdapServer createLdapServer, DirectoryService directoryService )
    {
        LdapServer ldapServer = instantiateLdapServer( createLdapServer, directoryService );

        if ( ldapServer == null )
        {
            return null;
        }

        // Launch the server
        try
        {
            ldapServer.start();
        }
        catch ( Exception e )
        {
            e.printStackTrace();
        }

        return ldapServer;
    }


    /**
     * Create a new instance of LdapServer
     *
     * @param description A description for the created LdapServer
     * @param directoryService The associated DirectoryService
     * @return An LdapServer instance 
     */
    public static LdapServer createLdapServer( AnnotatedElement annotation, DirectoryService directoryService )
    {
        CreateLdapServer createLdapServer = annotation.getAnnotation( CreateLdapServer.class );

        // Ok, we have found a CreateLdapServer annotation. Process it now.
        return createLdapServer( createLdapServer, directoryService );
    }


    @SuppressWarnings("unchecked")
    private static Annotation getAnnotation( Class annotationClass ) throws Exception
    {
        // Get the caller by inspecting the stackTrace
        StackTraceElement[] stackTrace = Thread.currentThread().getStackTrace();

        // In Java5 the 0th stacktrace element is: java.lang.Thread.dumpThreads(Native Method)
        int index = stackTrace[0].getMethodName().equals( "dumpThreads" ) ? 4 : 3;

        // Get the enclosing class
        Class<?> classCaller = Class.forName( stackTrace[index].getClassName() );

        // Get the current method
        String methodCaller = stackTrace[index].getMethodName();

        // Check if we have any annotation associated with the method
        Method[] methods = classCaller.getMethods();

        for ( Method method : methods )
        {
            if ( methodCaller.equals( method.getName() ) )
            {
                Annotation annotation = method.getAnnotation( annotationClass );

                if ( annotation != null )
                {
                    return annotation;
                }
            }
        }

        // No : look at the class level
        return classCaller.getAnnotation( annotationClass );
    }

    private static List< Transport > createTransports( CreateTransport transportBuilder )
    {
        String protocol = transportBuilder.protocol();
        int port = transportBuilder.port();
        int nbThreads = transportBuilder.nbThreads();
        int backlog = transportBuilder.backlog();
        String address = transportBuilder.address();
        boolean clientAuth = transportBuilder.clientAuth();
        
        if ( Strings.isEmpty( address ) )
        {
            address = Network.LOOPBACK_HOSTNAME;
        }

        if ( port <= 0 )
        {
            try
            {
                port = getFreePort();
            }
            catch ( IOException ioe )
            {
                // Don't know what to do here...
            }
        }

        if ( protocol.equalsIgnoreCase( "TCP" ) || protocol.equalsIgnoreCase( "LDAP" ) )
        {
            Transport tcp = new TcpTransport( address, port, nbThreads, backlog );
            return Collections.singletonList( tcp );
        }
        else if ( protocol.equalsIgnoreCase( "LDAPS" ) )
        {
            Transport tcp = new TcpTransport( address, port, nbThreads, backlog );
            tcp.setEnableSSL( true );
            ( ( TcpTransport ) tcp ).setWantClientAuth( clientAuth );
            return Collections.singletonList( tcp );
        }
        else if ( protocol.equalsIgnoreCase( "UDP" ) )
        {
            Transport udp = new UdpTransport( address, port );
            return Collections.singletonList( udp );
        }
        else if ( protocol.equalsIgnoreCase( "KRB" ) || protocol.equalsIgnoreCase( "CPW" ) )
        {
            Transport tcp = new TcpTransport( address, port, nbThreads, backlog );
            List< Transport > transports = new ArrayList<>();
            transports.add( tcp );
            
            Transport udp = new UdpTransport( address, port );
            transports.add( udp );
            return transports;
        }
        
        throw new IllegalArgumentException( I18n.err( I18n.ERR_41000_UNSUPPORTED_PROTOCOL_TYPE, protocol ) );
    }


    private static int getFreePort() throws IOException
    {
        ServerSocket ss = new ServerSocket( 0 );
        int port = ss.getLocalPort();
        ss.close();
        
        return port;
    }

}<|MERGE_RESOLUTION|>--- conflicted
+++ resolved
@@ -236,11 +236,7 @@
             // Set the limits
             ldapServer.setMaxSizeLimit( createLdapServer.maxSizeLimit() );
             ldapServer.setMaxTimeLimit( createLdapServer.maxTimeLimit() );
-<<<<<<< HEAD
-
-=======
             
->>>>>>> 8678ef7b
             return ldapServer;
         }
         else
