--- conflicted
+++ resolved
@@ -217,6 +217,7 @@
             if ( connection == null )
             {
                 connection = new LdapNetworkConnection( providerHost, port );
+                connection.setTimeOut( 10000L );
 
                 if ( config.isUseTls() )
                 {
@@ -395,28 +396,13 @@
     /**
      * {@inheritDoc}
      */
-    public void handleSyncInfo( IntermediateResponse syncInfoResp )
+    public void handleSyncInfo( SyncInfoValue syncInfoValue )
     {
         try
         {
             LOG.debug( "............... inside handleSyncInfo ..............." );
 
-            byte[] syncInfoBytes = syncInfoResp.getResponseValue();
-            LOG.debug( "received intermediate response: " + syncInfoResp );
-
-            if ( syncInfoBytes == null )
-            {
-                LOG.debug( "received null sync info");
-                return;
-            }
-
-<<<<<<< HEAD
-            SyncInfoValue syncInfoValue = new SyncInfoValueFactory().newResponse( syncInfoBytes );
-=======
-            SyncInfoValueDecorator decorator = new SyncInfoValueDecorator( ldapCodecService );
-            SyncInfoValue syncInfoValue = ( SyncInfoValue ) decorator.decode( syncInfoBytes );
             LOG.debug( "received sync info: " + syncInfoValue );
->>>>>>> 4e8a2e6a
 
             byte[] cookie = syncInfoValue.getCookie();
 
@@ -698,7 +684,7 @@
             }
             else if ( resp instanceof IntermediateResponse )
             {
-                handleSyncInfo( ( IntermediateResponse ) resp );
+                handleSyncInfo( ( SyncInfoValue ) resp );
             }
 
             resp = sf.get();
