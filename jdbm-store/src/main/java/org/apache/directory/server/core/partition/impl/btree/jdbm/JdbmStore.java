--- conflicted
+++ resolved
@@ -26,26 +26,12 @@
 import jdbm.recman.CacheRecordManager;
 
 import org.apache.directory.server.core.entry.DefaultServerAttribute;
-<<<<<<< HEAD
-import org.apache.directory.server.core.entry.DefaultServerEntry;
-import org.apache.directory.server.core.entry.ServerAttribute;
-import org.apache.directory.server.core.entry.ServerEntry;
-import org.apache.directory.server.core.entry.ServerEntryUtils;
-import org.apache.directory.server.core.entry.ServerStringValue;
-import org.apache.directory.server.core.partition.Oid;
-import org.apache.directory.server.core.partition.impl.btree.Index;
-import org.apache.directory.server.core.partition.impl.btree.IndexAssertion;
-import org.apache.directory.server.core.partition.impl.btree.IndexAssertionEnumeration;
-import org.apache.directory.server.core.partition.impl.btree.IndexNotFoundException;
-import org.apache.directory.server.core.partition.impl.btree.IndexRecord;
-=======
 import org.apache.directory.server.core.entry.ServerAttribute;
 import org.apache.directory.server.core.entry.ServerEntry;
 import org.apache.directory.server.core.entry.ServerEntryUtils;
 import org.apache.directory.server.core.partition.impl.btree.*;
 import org.apache.directory.server.core.cursor.Cursor;
 import org.apache.directory.server.core.entry.ServerStringValue;
->>>>>>> 02f20165
 import org.apache.directory.server.schema.registries.AttributeTypeRegistry;
 import org.apache.directory.server.schema.registries.OidRegistry;
 import org.apache.directory.server.schema.registries.Registries;
@@ -58,10 +44,7 @@
 import org.apache.directory.shared.ldap.entry.Value;
 import org.apache.directory.shared.ldap.exception.LdapNameNotFoundException;
 import org.apache.directory.shared.ldap.exception.LdapSchemaViolationException;
-<<<<<<< HEAD
-=======
 import org.apache.directory.shared.ldap.exception.LdapOperationNotSupportedException;
->>>>>>> 02f20165
 import org.apache.directory.shared.ldap.message.ResultCodeEnum;
 import org.apache.directory.shared.ldap.name.LdapDN;
 import org.apache.directory.shared.ldap.name.Rdn;
@@ -87,11 +70,7 @@
     /** static logger */
     private static final Logger LOG = LoggerFactory.getLogger( JdbmStore.class );
     /** The default cache size is set to 10 000 objects */
-<<<<<<< HEAD
-    private static final int DEFAULT_CACHE_SIZE = 10000;
-=======
     static final int DEFAULT_CACHE_SIZE = 10000;
->>>>>>> 02f20165
 
     /** the JDBM record manager used by this database */
     private RecordManager recMan;
@@ -125,16 +104,11 @@
     /** the subtree scope alias index */
     private JdbmIndex<Long,E> subAliasIdx;
     /** a system index on aliasedObjectName attribute */
-<<<<<<< HEAD
-    private JdbmIndex aliasIdx;
-
-=======
     private JdbmIndex<String,E> aliasIdx;
 
     /** a system index on the entries of descendants of root DN*/
     private JdbmIndex<Long,E> subLevelIdx;
     
->>>>>>> 02f20165
     /** Two static declaration to avoid lookup all over the code */
     private static AttributeType OBJECT_CLASS_AT;
     private static AttributeType ALIASED_OBJECT_NAME_AT;
@@ -153,10 +127,7 @@
     // C O N S T R U C T O R S
     // ------------------------------------------------------------------------
 
-<<<<<<< HEAD
-=======
-
->>>>>>> 02f20165
+
     /**
      * Creates a store based on JDBM B+Trees.
      */
@@ -164,14 +135,12 @@
     {
     }
 
+
     // -----------------------------------------------------------------------
     // C O N F I G U R A T I O N   M E T H O D S
     // -----------------------------------------------------------------------
 
-<<<<<<< HEAD
-=======
-
->>>>>>> 02f20165
+
     private ServerEntry contextEntry;
     private String suffixDn;
     private int cacheSize = DEFAULT_CACHE_SIZE;
@@ -200,25 +169,6 @@
     }
 
 
-<<<<<<< HEAD
-    public void setUserIndices( Set<JdbmIndex> userIndices )
-    {
-        protect( "userIndices" );
-        for ( JdbmIndex index : userIndices )
-        {
-            this.userIndices.put( index.getAttributeId(), index );
-        }
-    }
-
-
-    public Set<JdbmIndex> getUserIndices()
-    {
-        return new HashSet<JdbmIndex>( userIndices.values() );
-    }
-
-
-=======
->>>>>>> 02f20165
     public void setContextEntry( ServerEntry contextEntry )
     {
         protect( "contextEntry" );
@@ -288,21 +238,14 @@
     // E N D   C O N F I G U R A T I O N   M E T H O D S
     // -----------------------------------------------------------------------
 
-<<<<<<< HEAD
-=======
-
->>>>>>> 02f20165
+
     /**
      * Initialize the JDBM storage system.
      *
      * @param registries the schema registries
      * @throws Exception on failure to lookup elements in registries or create database files
      */
-<<<<<<< HEAD
-    public synchronized void init( Registries registries ) throws NamingException
-=======
     public synchronized void init( Registries registries ) throws Exception
->>>>>>> 02f20165
     {
         this.registries = registries;
         this.oidRegistry = registries.getOidRegistry();
@@ -315,34 +258,6 @@
         this.normSuffix = LdapDN.normalize( upSuffix, attributeTypeRegistry.getNormalizerMapping() );
         workingDirectory.mkdirs();
 
-<<<<<<< HEAD
-        try
-        {
-            // First, check if the file storing the data exists
-            String path = workingDirectory.getPath() + File.separator + "master";
-            BaseRecordManager base = new BaseRecordManager( path );
-            base.disableTransactions();
-
-            if ( cacheSize < 0 )
-            {
-                cacheSize = DEFAULT_CACHE_SIZE;
-
-                if ( LOG.isDebugEnabled() )
-                {
-                    LOG.debug( "Using the default entry cache size of {} for {} partition", cacheSize, name );
-                }
-            }
-            else
-            {
-                if ( LOG.isDebugEnabled() )
-                {
-                    LOG.debug( "Using the custom configured cache size of {} for {} partition", cacheSize, name );
-                }
-            }
-
-            // Now, create the entry cache for this partition
-            recMan = new CacheRecordManager( base, new MRU( cacheSize ) );
-=======
         // First, check if the file storing the data exists
         String path = workingDirectory.getPath() + File.separator + "master";
         BaseRecordManager base = new BaseRecordManager( path );
@@ -352,7 +267,6 @@
         {
             cacheSize = DEFAULT_CACHE_SIZE;
             LOG.debug( "Using the default entry cache size of {} for {} partition", cacheSize, name );
->>>>>>> 02f20165
         }
         else
         {
@@ -363,11 +277,7 @@
         recMan = new CacheRecordManager( base, new MRU( cacheSize ) );
 
         // Create the master table (the table wcontaining all the entries)
-<<<<<<< HEAD
-        master = new JdbmMasterTable( recMan, registries );
-=======
         master = new JdbmMasterTable<E>( recMan, registries );
->>>>>>> 02f20165
 
         // -------------------------------------------------------------------
         // Initializes the user and system indices
@@ -492,14 +402,9 @@
      * @param suffix the suffix for the store
      * @param entry the root entry of the store
      * @throws NamingException on failure to add the root entry
-<<<<<<< HEAD
-     */
-    protected void initSuffixEntry3( String suffix, ServerEntry entry ) throws NamingException
-=======
      * @throws Exception failure to access btrees
      */
     protected void initSuffixEntry3( String suffix, ServerEntry entry ) throws Exception
->>>>>>> 02f20165
     {
         // add entry for context, if it does not exist
         ServerEntry suffixOnDisk = getSuffixEntry();
@@ -508,7 +413,6 @@
         {
             LdapDN dn = new LdapDN( suffix );
             LdapDN normalizedSuffix = LdapDN.normalize( dn, attributeTypeRegistry.getNormalizerMapping() );
-
             add( normalizedSuffix, entry );
         }
     }
@@ -534,44 +438,6 @@
         array.addAll( systemIndices.values() );
         MultiException errors = new MultiException( "Errors encountered on destroy()" );
 
-<<<<<<< HEAD
-        if ( null != ndnIdx )
-        {
-            array.add( ndnIdx );
-        }
-
-        if ( null != updnIdx )
-        {
-            array.add( updnIdx );
-        }
-
-        if ( null != aliasIdx )
-        {
-            array.add( aliasIdx );
-        }
-
-        if ( null != oneAliasIdx )
-        {
-            array.add( oneAliasIdx );
-        }
-
-        if ( null != subAliasIdx )
-        {
-            array.add( subAliasIdx );
-        }
-
-        if ( null != hierarchyIdx )
-        {
-            array.add( hierarchyIdx );
-        }
-
-        if ( null != existanceIdx )
-        {
-            array.add( existanceIdx );
-        }
-
-=======
->>>>>>> 02f20165
         for ( JdbmIndex index : array )
         {
             try
@@ -695,20 +561,12 @@
     }
 
 
-<<<<<<< HEAD
-    // ------------------------------------------------------------------------
-    // I N D E X   M E T H O D S
-    // ------------------------------------------------------------------------
-
-    public void addIndex( JdbmIndex index ) throws NamingException
-=======
     public Set<Index> getUserIndices()
     {
         return new HashSet<Index>( userIndices.values() );
     }
 
     public void addIndex( Index index ) throws NamingException
->>>>>>> 02f20165
     {
         userIndices.put( index.getAttributeId(), convertIndex( index ) );
     }
@@ -751,11 +609,7 @@
     public void setAliasIndex( Index<String,E> index ) throws NamingException
     {
         protect( "aliasIndex" );
-<<<<<<< HEAD
-        aliasIdx = index;
-=======
         aliasIdx = ( JdbmIndex<String,E> ) convertIndex( index );
->>>>>>> 02f20165
         systemIndices.put( index.getAttributeId(), aliasIdx );
     }
 
@@ -870,29 +724,9 @@
         {
             return userIndices.get( id );
         }
-<<<<<<< HEAD
-        else
-        {
-            String name;
-
-            try
-            {
-                name = oidRegistry.getPrimaryName( id );
-            }
-            catch ( NamingException e )
-            {
-                String msg = "Failed to resolve primary name for " + id + " in user index lookup";
-                LOG.error( msg, e );
-                throw new IndexNotFoundException( msg, id, e );
-            }
-
-            throw new IndexNotFoundException( "A user index on attribute " + id + " (" + name + ") does not exist!" );
-        }
-=======
 
         throw new IndexNotFoundException( "A user index on attribute " + id + " ("
             + name + ") does not exist!" );
->>>>>>> 02f20165
     }
 
 
@@ -912,29 +746,9 @@
         {
             return systemIndices.get( id );
         }
-<<<<<<< HEAD
-        else
-        {
-            String name;
-
-            try
-            {
-                name = oidRegistry.getPrimaryName( id );
-            }
-            catch ( NamingException e )
-            {
-                String msg = "Failed to resolve primary name for " + id + " in user index lookup";
-                LOG.error( msg, e );
-                throw new IndexNotFoundException( msg, id, e );
-            }
-
-            throw new IndexNotFoundException( "A system index on attribute " + id + " (" + name + ") does not exist!" );
-        }
-=======
 
         throw new IndexNotFoundException( "A system index on attribute " + id + " ("
             + name + ") does not exist!" );
->>>>>>> 02f20165
     }
 
 
@@ -1175,11 +989,7 @@
     }
 
 
-<<<<<<< HEAD
-    public void add( LdapDN normName, ServerEntry entry ) throws NamingException
-=======
     public void add( LdapDN normName, ServerEntry entry ) throws Exception
->>>>>>> 02f20165
     {
         Long id;
         Long parentId;
@@ -1235,13 +1045,6 @@
 
         ndnIdx.add( normName.toNormName(), id );
         updnIdx.add( normName.getUpName(), id );
-<<<<<<< HEAD
-        hierarchyIdx.add( parentId, id );
-
-        // Now work on the user defined userIndices
-        for ( EntryAttribute attribute : entry )
-        {
-=======
         oneLevelIdx.add( parentId, id );
         
         Long tempId = parentId;
@@ -1254,7 +1057,6 @@
         // Now work on the user defined userIndices
         for ( EntryAttribute attribute : entry )
         {
->>>>>>> 02f20165
             String attributeOid = ( ( ServerAttribute ) attribute ).getAttributeType().getOid();
 
             if ( hasUserIndexOn( attributeOid ) )
@@ -1274,11 +1076,7 @@
             }
         }
 
-<<<<<<< HEAD
-        master.put( entry, id );
-=======
         master.put( id, ( E ) entry );
->>>>>>> 02f20165
 
         if ( isSyncOnWrite )
         {
@@ -1287,11 +1085,7 @@
     }
 
 
-<<<<<<< HEAD
-    public ServerEntry lookup( Long id ) throws NamingException
-=======
     public ServerEntry lookup( Long id ) throws Exception
->>>>>>> 02f20165
     {
         return ( ServerEntry ) master.get( id );
     }
@@ -1299,15 +1093,12 @@
 
     public void delete( Long id ) throws Exception
     {
-<<<<<<< HEAD
-=======
         if ( id == 1 )
         {
             throw new LdapOperationNotSupportedException(
                 "Deletion of the suffix entry is not permitted.", ResultCodeEnum.UNWILLING_TO_PERFORM );
         }
 
->>>>>>> 02f20165
         ServerEntry entry = lookup( id );
         Long parentId = getParentId( id );
 
@@ -1396,11 +1187,7 @@
     }
 
 
-<<<<<<< HEAD
-    public ServerEntry getSuffixEntry() throws NamingException
-=======
     public ServerEntry getSuffixEntry() throws Exception
->>>>>>> 02f20165
     {
         Long id = getEntryId( normSuffix.toNormName() );
 
@@ -1425,110 +1212,6 @@
     }
 
 
-<<<<<<< HEAD
-    public ServerEntry getIndices( Long id ) throws NamingException
-    {
-        ServerEntry attributes = new DefaultServerEntry( registries );
-
-        // Get the distinguishedName to id mapping
-        attributes.put( "_nDn", getEntryDn( id ) );
-        attributes.put( "_upDn", getEntryUpdn( id ) );
-        attributes.put( "_parent", getParentId( id ).toString() );
-
-        // Get all standard index attribute to value mappings
-        for ( Index index : this.userIndices.values() )
-        {
-            NamingEnumeration<IndexRecord> list = index.listReverseIndices( id );
-
-            while ( list.hasMore() )
-            {
-                IndexRecord rec = list.next();
-                Object val = rec.getIndexKey();
-                String attrId = index.getAttribute().getName();
-                EntryAttribute attr = attributes.get( attrId );
-
-                if ( attr == null )
-                {
-                    attr = new DefaultServerAttribute( attributeTypeRegistry.lookup( attrId ) );
-                }
-
-                if ( val instanceof String )
-                {
-                    attr.add( ( String ) val );
-                }
-                else
-                {
-                    attr.add( ( byte[] ) val );
-                }
-
-                attributes.put( attr );
-            }
-        }
-
-        // Get all existance mappings for this id creating a special key
-        // that looks like so 'existance[attribute]' and the value is set to id
-        NamingEnumeration<IndexRecord> list = existanceIdx.listReverseIndices( id );
-        StringBuffer val = new StringBuffer();
-
-        while ( list.hasMore() )
-        {
-            IndexRecord rec = list.next();
-            val.append( "_existance[" );
-            val.append( rec.getIndexKey() );
-            val.append( "]" );
-
-            String valStr = val.toString();
-            EntryAttribute attr = attributes.get( valStr );
-
-            if ( attr == null )
-            {
-                attr = new DefaultServerAttribute( attributeTypeRegistry.lookup( valStr ) );
-            }
-
-            Object idRec = rec.getEntryId();
-
-            if ( idRec instanceof String )
-            {
-                attr.add( ( String ) idRec );
-            }
-            else
-            {
-                attr.add( ( byte[] ) idRec );
-            }
-
-            attributes.put( attr );
-            val.setLength( 0 );
-        }
-
-        // Get all parent child mappings for this entry as the parent using the
-        // key 'child' with many entries following it.
-        list = hierarchyIdx.listIndices( id );
-        EntryAttribute childAttr = new DefaultServerAttribute( attributeTypeRegistry.lookup( "_child" ) );
-
-        attributes.put( childAttr );
-
-        while ( list.hasMore() )
-        {
-            IndexRecord rec = ( IndexRecord ) list.next();
-
-            Object idRec = rec.getEntryId();
-
-            if ( idRec instanceof String )
-            {
-                childAttr.add( ( String ) idRec );
-            }
-            else
-            {
-                childAttr.add( ( byte[] ) idRec );
-            }
-        }
-
-        return attributes;
-    }
-
-
-=======
->>>>>>> 02f20165
     /**
      * Adds a set of attribute values while affecting the appropriate userIndices.
      * The entry is not persisted: it is only changed in anticipation for a put 
@@ -1539,11 +1222,7 @@
      * @param mods the attribute and values to add 
      * @throws Exception if index alteration or attribute addition fails
      */
-<<<<<<< HEAD
-    private void add( Long id, ServerEntry entry, EntryAttribute mods ) throws NamingException
-=======
     private void add( Long id, ServerEntry entry, EntryAttribute mods ) throws Exception
->>>>>>> 02f20165
     {
         String modsOid = oidRegistry.getOid( mods.getId() );
 
@@ -1569,11 +1248,7 @@
 
         if ( modsOid.equals( oidRegistry.getOid( SchemaConstants.ALIASED_OBJECT_NAME_AT ) ) )
         {
-<<<<<<< HEAD
-            String ndnStr = ( String ) ndnIdx.reverseLookup( id );
-=======
             String ndnStr = ndnIdx.reverseLookup( id );
->>>>>>> 02f20165
             addAliasIndices( id, new LdapDN( ndnStr ), mods.getString() );
         }
     }
@@ -1592,11 +1267,7 @@
      * @param mods the attribute and its values to delete
      * @throws Exception if index alteration or attribute modification fails.
      */
-<<<<<<< HEAD
-    private void remove( Long id, ServerEntry entry, EntryAttribute mods ) throws NamingException
-=======
     private void remove( Long id, ServerEntry entry, EntryAttribute mods ) throws Exception
->>>>>>> 02f20165
     {
         String modsOid = oidRegistry.getOid( mods.getId() );
 
@@ -1669,11 +1340,7 @@
      * @throws Exception if index alteration or attribute modification 
      * fails.
      */
-<<<<<<< HEAD
-    private void replace( Long id, ServerEntry entry, EntryAttribute mods ) throws NamingException
-=======
     private void replace( Long id, ServerEntry entry, EntryAttribute mods ) throws Exception
->>>>>>> 02f20165
     {
         String modsOid = oidRegistry.getOid( mods.getId() );
 
@@ -1715,28 +1382,16 @@
 
         if ( modsOid.equals( aliasAttributeOid ) && mods.size() > 0 )
         {
-<<<<<<< HEAD
-            String ndnStr = ( String ) ndnIdx.reverseLookup( id );
-=======
             String ndnStr = ndnIdx.reverseLookup( id );
->>>>>>> 02f20165
             addAliasIndices( id, new LdapDN( ndnStr ), mods.getString() );
         }
     }
 
 
-<<<<<<< HEAD
-    public void modify( LdapDN dn, ModificationOperation modOp, ServerEntry mods ) throws NamingException
-=======
     public void modify( LdapDN dn, ModificationOperation modOp, ServerEntry mods ) throws Exception
->>>>>>> 02f20165
     {
         Long id = getEntryId( dn.toString() );
-<<<<<<< HEAD
-        ServerEntry entry = master.get( id );
-=======
         ServerEntry entry = ( ServerEntry ) master.get( id );
->>>>>>> 02f20165
 
         for ( AttributeType attributeType : mods.getAttributeTypes() )
         {
@@ -1762,11 +1417,7 @@
             }
         }
 
-<<<<<<< HEAD
-        master.put( entry, id );
-=======
         master.put( id, ( E ) entry );
->>>>>>> 02f20165
 
         if ( isSyncOnWrite )
         {
@@ -1775,17 +1426,10 @@
     }
 
 
-<<<<<<< HEAD
-    public void modify( LdapDN dn, List<Modification> mods ) throws NamingException
-    {
-        Long id = getEntryId( dn.toString() );
-        ServerEntry entry = master.get( id );
-=======
     public void modify( LdapDN dn, List<Modification> mods ) throws Exception
     {
         Long id = getEntryId( dn.toString() );
         ServerEntry entry = ( ServerEntry ) master.get( id );
->>>>>>> 02f20165
 
         for ( Modification mod : mods )
         {
@@ -1810,11 +1454,7 @@
             }
         }
 
-<<<<<<< HEAD
-        master.put( entry, id );
-=======
         master.put( id, ( E ) entry );
->>>>>>> 02f20165
 
         if ( isSyncOnWrite )
         {
@@ -1944,11 +1584,7 @@
 
         // Update the current entry
         entry.setDn( newUpdn );
-<<<<<<< HEAD
-        master.put( entry, id );
-=======
         master.put( id, ( E ) entry );
->>>>>>> 02f20165
 
         if ( isSyncOnWrite )
         {
@@ -2032,11 +1668,7 @@
             // Modify the child
             ServerEntry entry = lookup( childId );
             entry.setDn( childUpdn );
-<<<<<<< HEAD
-            master.put( childId, entry );
-=======
             master.put( childId, ( E ) entry );
->>>>>>> 02f20165
 
             // Recursively change the names of the children below
             modifyDn( childId, childUpdn, isMove );
@@ -2200,11 +1832,7 @@
         {
             public boolean assertCandidate( IndexEntry rec ) throws Exception
             {
-<<<<<<< HEAD
-                String dn = getEntryDn( ( Long ) rec.getEntryId() );
-=======
                 String dn = getEntryDn( rec.getId() );
->>>>>>> 02f20165
                 return dn.endsWith( movedBase.toString() );
             }
         };
@@ -2216,16 +1844,6 @@
             dropAliasIndices( movedBaseId, movedBase );
         }
 
-<<<<<<< HEAD
-        NamingEnumeration<IndexRecord> aliases = new IndexAssertionEnumeration( aliasIdx.listIndices( movedBase
-            .toString(), true ), isBaseDescendant );
-
-        while ( aliases.hasMore() )
-        {
-            IndexRecord entry = aliases.next();
-            dropAliasIndices( ( Long ) entry.getEntryId(), movedBase );
-        }
-=======
 //        throw new NotImplementedException( "Fix the code below this line" );
 
 //        NamingEnumeration<ForwardIndexEntry> aliases =
@@ -2236,7 +1854,6 @@
 //            ForwardIndexEntry entry = aliases.next();
 //            dropAliasIndices( (Long)entry.getId(), movedBase );
 //        }
->>>>>>> 02f20165
     }
 
 
