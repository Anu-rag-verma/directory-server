--- conflicted
+++ resolved
@@ -27,13 +27,9 @@
 import org.apache.directory.server.core.partition.impl.btree.*;
 import org.apache.directory.server.core.cursor.Cursor;
 import org.apache.directory.server.schema.SerializableComparator;
-<<<<<<< HEAD
-import org.apache.directory.shared.ldap.entry.Value;
-=======
 import org.apache.directory.server.xdbm.Index;
 import org.apache.directory.server.xdbm.IndexEntry;
 import org.apache.directory.server.xdbm.Tuple;
->>>>>>> 02f20165
 import org.apache.directory.shared.ldap.schema.AttributeType;
 import org.apache.directory.shared.ldap.util.SynchronizedLRUMap;
 
@@ -123,11 +119,7 @@
 
     // ------------------------------------------------------------------------
     // C O N S T R U C T O R S
-<<<<<<< HEAD
-    // ------------------------------------------------------------------------
-=======
     // ----------------------------------------------------------------------
->>>>>>> 02f20165
 
     public JdbmIndex()
     {
@@ -146,19 +138,8 @@
     {
         this.keyCache = new SynchronizedLRUMap( cacheSize );
         this.attribute = attributeType;
-<<<<<<< HEAD
-        if ( this.wkDirPath == null )
-        {
-            this.wkDirPath = wkDirPath;
-        }
-
-        File file = new File( this.wkDirPath.getPath() + File.separator + attribute.getName() );
-
-        try
-=======
 
         if ( attributeId == null )
->>>>>>> 02f20165
         {
             setAttributeId( attribute.getName() );
         }
@@ -203,18 +184,12 @@
          * primary keys.  A value for an attribute can occur several times in
          * different entries so the forward map can have more than one value.
          */
-<<<<<<< HEAD
-        forward = new JdbmTable( attribute.getName() + FORWARD_BTREE, true, numDupLimit, recMan, new IndexComparator(
-            comp, true ), null, null );
-        //LongSerializer.INSTANCE );
-=======
         forward = new JdbmTable<K, Long>(
             attribute.getName() + FORWARD_BTREE, 
             numDupLimit,
             recMan, 
             comp, LongComparator.INSTANCE,
             null, LongSerializer.INSTANCE );
->>>>>>> 02f20165
 
         /*
          * Now the reverse map stores the primary key into the master table as
@@ -222,11 +197,6 @@
          * is single valued according to its specification based on a schema 
          * then duplicate keys should not be allowed within the reverse table.
          */
-<<<<<<< HEAD
-        reverse = new JdbmTable( attribute.getName() + REVERSE_BTREE, !attribute.isSingleValue(), numDupLimit, recMan,
-            new IndexComparator( comp, false ), null, //LongSerializer.INSTANCE,
-            null );
-=======
         if ( attribute.isSingleValue() )
         {
             reverse = new JdbmTable<Long,K>(
@@ -245,7 +215,6 @@
                 LongComparator.INSTANCE, comp,
                 LongSerializer.INSTANCE, null );
         }
->>>>>>> 02f20165
     }
 
 
@@ -385,6 +354,7 @@
     // Scan Count Methods
     // ------------------------------------------------------------------------
 
+
     /**
      * @see org.apache.directory.server.xdbm.Index#count()
      */
@@ -422,6 +392,7 @@
     // Forward and Reverse Lookups
     // ------------------------------------------------------------------------
 
+
     /**
      * @see Index#forwardLookup(java.lang.Object)
      */
@@ -443,6 +414,7 @@
     // ------------------------------------------------------------------------
     // Add/Drop Methods
     // ------------------------------------------------------------------------
+
 
     /**
      * @see Index#add(Object, Long)
@@ -459,21 +431,8 @@
      */
     public synchronized void drop( K attrVal, Long id ) throws Exception
     {
-<<<<<<< HEAD
-        // Can efficiently batch add to the reverse table 
-        NamingEnumeration<?> values = attr.getAll();
-        reverse.put( id, values );
-
-        // Have no choice but to add each value individually to forward table
-        values = attr.getAll();
-        while ( values.hasMore() )
-        {
-            forward.put( values.next(), id );
-        }
-=======
         forward.remove( getNormalized( attrVal ), id );
         reverse.remove( id, getNormalized( attrVal ) );
->>>>>>> 02f20165
     }
 
 
@@ -523,21 +482,9 @@
 
     public Cursor<IndexEntry<K, O>> forwardCursor( K key ) throws Exception
     {
-<<<<<<< HEAD
-        // Can efficiently batch remove from the reverse table 
-        NamingEnumeration<?> values = attr.getAll();
-
-        // If their are no values in attr this is a request to drop all
-        if ( !values.hasMore() )
-        {
-            drop( id );
-            return;
-        }
-=======
         //noinspection unchecked
         return new IndexCursor<K, O>( ( Cursor ) forward.cursor( key ), true );
     }
->>>>>>> 02f20165
 
 
     public Cursor<K> reverseValueCursor( Long id ) throws Exception
@@ -556,8 +503,6 @@
     // Value Assertion (a.k.a Index Lookup) Methods //
     // ------------------------------------------------------------------------
 
-<<<<<<< HEAD
-=======
     
     /**
      * @see Index#forward(Object)
@@ -568,7 +513,6 @@
     }
 
 
->>>>>>> 02f20165
     /**
      * @see Index#forward(Object,Long)
      */
@@ -671,10 +615,7 @@
     // Maintenance Methods 
     // ------------------------------------------------------------------------
 
-<<<<<<< HEAD
-=======
-
->>>>>>> 02f20165
+
     /**
      * @see org.apache.directory.server.xdbm.Index#close()
      */
@@ -707,20 +648,6 @@
             return attrVal;
         }
 
-<<<<<<< HEAD
-        Object normalized = keyCache.get( attrVal );
-
-        if ( null == normalized )
-        {
-            if ( attrVal instanceof Value<?> )
-            {
-                normalized = attribute.getEquality().getNormalizer().normalize( ( ( Value<?> ) attrVal ).get() );
-            }
-            else
-            {
-                normalized = attribute.getEquality().getNormalizer().normalize( attrVal );
-            }
-=======
         //noinspection unchecked
         K normalized = ( K ) keyCache.get( attrVal );
 
@@ -728,7 +655,6 @@
         {
             //noinspection unchecked
             normalized = ( K ) attribute.getEquality().getNormalizer().normalize( attrVal );
->>>>>>> 02f20165
 
             // Double map it so if we use an already normalized
             // value we can get back the same normalized value.
