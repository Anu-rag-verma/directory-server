<?xml version="1.0" encoding="UTF-8"?>

<!--
  Licensed to the Apache Software Foundation (ASF) under one
  or more contributor license agreements.  See the NOTICE file
  distributed with this work for additional information
  regarding copyright ownership.  The ASF licenses this file
  to you under the Apache License, Version 2.0 (the
  "License"); you may not use this file except in compliance
  with the License.  You may obtain a copy of the License at
  
  http://www.apache.org/licenses/LICENSE-2.0
  
  Unless required by applicable law or agreed to in writing,
  software distributed under the License is distributed on an
  "AS IS" BASIS, WITHOUT WARRANTIES OR CONDITIONS OF ANY
  KIND, either express or implied.  See the License for the
  specific language governing permissions and limitations
  under the License.
-->

<project xmlns="http://maven.apache.org/POM/4.0.0" xmlns:xsi="http://www.w3.org/2001/XMLSchema-instance" xsi:schemaLocation="http://maven.apache.org/POM/4.0.0 http://maven.apache.org/maven-v4_0_0.xsd">
  <modelVersion>4.0.0</modelVersion>
  <parent>
    <groupId>org.apache.directory.project</groupId>
    <artifactId>project</artifactId>
    <version>18</version>
  </parent>

  <groupId>org.apache.directory.server</groupId>
  <artifactId>apacheds-parent</artifactId>
  <version>1.5.8-SNAPSHOT</version>
  <packaging>pom</packaging>

  <name>ApacheDS</name>

  <description>ApacheDS is an embbedable directory server entirely written in Java, which has been certified LDAPv3 compatible
    by the Open Group. Besides LDAP it supports Kerberos 5 and the Change Password Protocol. It has been designed to introduce
    triggers, stored procedures, queues and views to the world of LDAP which has lacked these rich constructs.
  </description>

  <properties>
    <projectName>Apache Directory Server</projectName>
    <distMgmtSiteUrl>scpexe://people.apache.org/www/directory.apache.org/apacheds/gen-docs/${project.version}/</distMgmtSiteUrl>

    <!-- Set versions for depending projects -->
    <org.apache.directory.shared.version>0.9.20-SNAPSHOT</org.apache.directory.shared.version>
    <org.apache.directory.checkstyle-configuration.version>0.2-SNAPSHOT</org.apache.directory.checkstyle-configuration.version>
    <org.apache.directory.junit.junit-addons.version>0.1-SNAPSHOT</org.apache.directory.junit.junit-addons.version>
    <skin.version>1.0.2</skin.version>
    
    <!-- Set versions for depending jars -->
    <ant.version>1.8.1</ant.version>
    <antlr.version>2.7.7</antlr.version>
    <bcprov.version>140</bcprov.version>
    <commons.cli.version>1.2</commons.cli.version>
    <commons.collections.version>3.2.1</commons.collections.version>
    <commons.daemon.version>1.0.1</commons.daemon.version>
    <commons.dbcp.version>1.4</commons.dbcp.version>
    <commons.io.version>2.0.1</commons.io.version>
    <commons.lang.version>2.6</commons.lang.version>
    <commons.net.version>2.2</commons.net.version>
    <commons.pool.version>1.5.5</commons.pool.version>
    <derby.version>10.4.2.0</derby.version>
    <dnsjava.version>2.0.1</dnsjava.version>
    <ehcache.version>2.2.0</ehcache.version>
    <jetty.version>6.1.14</jetty.version>
    <jug.asl.version>2.0.0.RC1</jug.asl.version>
    <junit.version>4.8.2</junit.version>
    <ldapsdk.version>4.1</ldapsdk.version>
    <log4j.version>1.2.16</log4j.version>
    <maven.archiver.version>2.2</maven.archiver.version>
    <maven.artifact.version>2.2.1</maven.artifact.version>
    <maven.plugin.api.version>2.2.1</maven.plugin.api.version>
    <maven.project.version>2.0.9</maven.project.version>
    <mina.core.version>2.0.2</mina.core.version>
    <plexus.utils.version>2.0.5</plexus.utils.version>
    <quartz.version>1.6.0</quartz.version>
    <slf4j.api.version>1.6.1</slf4j.api.version>
    <slf4j.log4j12.version>1.6.1</slf4j.log4j12.version>
    <velocity.version>1.5</velocity.version>
    <wrapper.version>3.2.3</wrapper.version>
    <xercesImpl.version>2.9.1</xercesImpl.version>
    <findbugs.annotations.version>1.0.0</findbugs.annotations.version>
  </properties>

  <url>http://directory.apache.org/apacheds/1.5</url>

  <distributionManagement>
    <site>
      <id>apache.directory.apacheds</id>
      <url>${distMgmtSiteUrl}</url>
    </site>
  </distributionManagement>

  <issueManagement>
    <system>JIRA</system>
    <url>http://issues.apache.org/jira/browse/DIRSERVER</url>
  </issueManagement>
  
  <modules>
    <module>i18n</module>
    <module>all</module>
    <module>jdbm</module>
    <module>jdbm-partition</module>
    <module>xdbm-partition</module>
    <module>xdbm-tools</module>
    <module>core</module>
    <module>core-api</module>
    <module>core-annotations</module>
    <module>server-annotations</module>
    <module>core-jndi</module>
    <module>core-constants</module>
    <module>core-integ</module>
    <module>core-avl</module>
    <module>ldif-partition</module>
    <module>protocol-shared</module>
    <module>kerberos-codec</module>
    <module>protocol-ntp</module>
    <module>protocol-ldap</module>
    <module>protocol-kerberos</module>
    <module>protocol-dhcp</module>
    <module>protocol-dns</module>
    <!-- <module>protocol-changepw</module> -->
    <module>server-integ</module>
    <!-- Tools are broken and need to be fixed -->
    <!--<module>server-tools</module>-->
    <module>server-config</module>
    <module>service-builder</module>
    <!--Uncomment to build all in one OSGi bundle-->
    <!--<module>osgi</module>-->
    <module>server-jndi</module>
    <module>interceptor-kerberos</module>
    <module>kerberos-test</module>
    <module>server-replication</module>
    <module>http-directory-bridge</module>
    <module>http-integration</module>
    <module>test-framework</module>
    <module>ldap-client-test</module>
    <module>service</module>
    <module>wrapper</module>
    <!--
    <module>hbase-partition</module>
    <module>hbase-partition-test</module>
    -->
  </modules>
  
  <profiles>
    <profile>
      <id>installers</id>
      <modules>
        <module>installers-maven-plugin</module>
        <module>installers</module>
      </modules>
    </profile>
  </profiles>

  <build>
    <plugins>
      <plugin>
        <groupId>org.apache.maven.plugins</groupId>
        <artifactId>maven-checkstyle-plugin</artifactId>
        <dependencies>
          <dependency>
            <groupId>org.apache.directory.buildtools</groupId>
            <artifactId>checkstyle-configuration</artifactId>
            <version>${org.apache.directory.checkstyle-configuration.version}</version>
          </dependency>
        </dependencies>
      </plugin>
      <plugin>
        <groupId>org.apache.maven.plugins</groupId>
        <artifactId>maven-site-plugin</artifactId>
        <configuration>
          <reportPlugins>
            <plugin>
              <groupId>org.apache.maven.plugins</groupId>
              <artifactId>maven-surefire-report-plugin</artifactId>
              <configuration>
                <argLine>-Xmx1024m -XX:MaxPermSize=512m</argLine>
                <aggregate>true</aggregate>
              </configuration>
            </plugin>
      
            <plugin>
              <groupId>org.apache.maven.plugins</groupId>
              <artifactId>maven-jxr-plugin</artifactId>
              <configuration>
                <aggregate>true</aggregate>
              </configuration>
            </plugin>
       
            <plugin>
              <groupId>org.apache.maven.plugins</groupId>
              <artifactId>maven-pmd-plugin</artifactId>
              <configuration>
                <linkXref>true</linkXref>
                <sourceEncoding>utf-8</sourceEncoding>
                <minimumTokens>100</minimumTokens>
                <targetJdk>1.5</targetJdk>
                <aggregate>true</aggregate>
              </configuration>
            </plugin>
            <plugin>
              <groupId>org.apache.maven.plugins</groupId>
              <artifactId>maven-project-info-reports-plugin</artifactId>
              <reportSets>
                <reportSet>
                    <reports>
                    <report>project-team</report>
                    <report>mailing-list</report>
                    <report>license</report>
                    <report>dependencies</report>
                    <report>issue-tracking</report>
                    <report>index</report>
                    <report>scm</report>
                    <report>cim</report>
                    <report>plugin-management</report>
                    <report>dependency-management</report>
                    <report>summary</report>
                  </reports>
                </reportSet>
              </reportSets>
            </plugin>
            <plugin>
              <groupId>org.apache.rat</groupId>
              <artifactId>apache-rat-plugin</artifactId>
              <configuration>
                <excludeSubProjects>false</excludeSubProjects>
                <excludes>
                  <!-- MAVEN_DEFAULT_EXCLUDES -->
                  <exclude>**/target/**/*</exclude>
                  <exclude>**/cobertura.ser</exclude>
                  <!-- ECLIPSE_DEFAULT_EXCLUDES -->
                  <exclude>**/.classpath</exclude>
                  <exclude>**/.project</exclude>
                  <exclude>**/.settings/**/*</exclude>
                  <!-- IDEA_DEFAULT_EXCLUDES -->
                  <exclude>**/*.iml</exclude>
                  <exclude>**/*.ipr</exclude>
                  <exclude>**/*.iws</exclude>
                  <!-- MANIFEST_MF_EXCLUDES -->
                  <exclude>**/MANIFEST.MF</exclude>
                </excludes>
              </configuration>
            </plugin>
            <plugin>
              <groupId>org.codehaus.mojo</groupId>
              <artifactId>versions-maven-plugin</artifactId>
              <reportSets>
                <reportSet>
                  <reports>
                    <report>dependency-updates-report</report>
                    <report>plugin-updates-report</report>
                    <report>property-updates-report</report>
                  </reports>
                </reportSet>
              </reportSets>
            </plugin>
            <plugin>
              <groupId>org.codehaus.mojo</groupId>
              <artifactId>taglist-maven-plugin</artifactId>
              <configuration>
                <tags>
                  <tag>TODO</tag>
                  <tag>@todo</tag>
                  <tag>@deprecated</tag>
                  <tag>FIXME</tag>
                </tags>
              </configuration>
            </plugin>
      
            <plugin>
              <groupId>org.apache.maven.plugins</groupId>
              <artifactId>maven-javadoc-plugin</artifactId>
              <configuration>
                <minmemory>512m</minmemory>
                <maxmemory>1g</maxmemory>
                <linksource>true</linksource>
                <tags>
                  <tag>
                    <name>org.apache.xbean.XBean</name>
                    <placement>a</placement>
                    <head>XBean</head>
                  </tag>
                  <tag>
                    <name>org.apache.xbean.Property</name>
                    <placement>a</placement>
                    <head>XBean Property</head>
                  </tag>
                  <tag>
                    <name>org.apache.xbean.DestroyMethod</name>
                    <placement>a</placement>
                    <head>XBean DestroyMethod</head>
                  </tag>
                  <tag>
                    <name>note</name>
                    <placement>a</placement>
                    <head>NOTE</head>
                  </tag>
                  <tag>
                    <name>todo</name>
                    <placement>a</placement>
                    <head>TODO</head>
                  </tag>
                  <tag>
                    <name>warning</name>
                    <placement>a</placement>
                    <head>WARNING</head>
                  </tag>
                </tags>
                <source>1.5</source>
              </configuration>
              <reportSets>
                <reportSet>
                  <reports>
                    <report>aggregate</report>
                    <report>test-aggregate</report>
                  </reports>
                </reportSet>
              </reportSets>
            </plugin>
      
            <plugin>
              <groupId>org.codehaus.mojo</groupId>
              <artifactId>findbugs-maven-plugin</artifactId>
              <configuration>
                <xrefLocation>${project.reporting.outputDirectory}/../xref</xrefLocation>
                <xrefTestLocation>${project.reporting.outputDirectory}/../xref-test</xrefTestLocation>
                <!-- required by dashboard plugin and hudson -->
                <xmlOutput>true</xmlOutput>
                <effort>Max</effort>
                <findbugsXmlOutput>true</findbugsXmlOutput>
                <findbugsXmlWithMessages>true</findbugsXmlWithMessages>
              </configuration>
            </plugin>
      
            <plugin>
              <groupId>org.codehaus.mojo</groupId>
              <artifactId>cobertura-maven-plugin</artifactId>
              <configuration>
                <instrumentation>
                  <excludes>
                    <exclude>org/apache/directory/server/**/*Constants.class</exclude>
                  </excludes>
                </instrumentation>
              </configuration>
            </plugin>
      
            <plugin>
              <groupId>org.apache.maven.plugins</groupId>
              <artifactId>maven-checkstyle-plugin</artifactId>
              <configuration>
                <configLocation>directory-checks.xml</configLocation>
                <xrefLocation>${project.reporting.outputDirectory}/../xref</xrefLocation>
              </configuration>
            </plugin>
      
            <plugin>
              <groupId>org.codehaus.mojo</groupId>
              <artifactId>versions-maven-plugin</artifactId>
              <reportSets>
                <reportSet>
                  <reports>
                    <report>dependency-updates-report</report>
                    <report>plugin-updates-report</report>
                    <report>property-updates-report</report>
                  </reports>
                </reportSet>
              </reportSets>
            </plugin>
      
            <plugin>
              <groupId>org.codehaus.mojo</groupId>
              <artifactId>javancss-maven-plugin</artifactId>
            </plugin>
      
            <plugin>
              <groupId>org.codehaus.mojo</groupId>
              <artifactId>jdepend-maven-plugin</artifactId>
            </plugin>
      
            <plugin>
              <groupId>org.apache.maven.plugins</groupId>
              <artifactId>maven-changes-plugin</artifactId>
              <configuration>
                <onlyCurrentVersion>true</onlyCurrentVersion>
                <resolutionIds>Fixed</resolutionIds>
                <statusIds>Resolved,Closed</statusIds>
                <columnNames>Type,Key,Summary,Status,Resolution,Fix Version</columnNames>
              </configuration>
              <reportSets>
                <reportSet>
                  <reports>
                    <report>jira-report</report>
                  </reports>
                </reportSet>
              </reportSets>
            </plugin>
      
            <plugin>
              <groupId>org.codehaus.mojo</groupId>
              <artifactId>dashboard-maven-plugin</artifactId>
            </plugin>
          </reportPlugins>       
        </configuration>
      </plugin>
    </plugins>
  </build>
  
  <dependencyManagement>
    <dependencies>
      <!-- Project sub-modules dependencies -->
      <dependency>
        <groupId>${project.groupId}</groupId>
        <artifactId>apacheds-all</artifactId>
        <version>${project.version}</version>
      </dependency>
      
      <dependency>
        <groupId>${project.groupId}</groupId>
        <artifactId>apacheds-benchmarks</artifactId>
        <version>${project.version}</version>
      </dependency>
      
      <dependency>
        <groupId>${project.groupId}</groupId>
        <artifactId>apacheds-core</artifactId>
        <version>${project.version}</version>
      </dependency>
      
      <dependency>
        <groupId>${project.groupId}</groupId>
        <artifactId>apacheds-core-annotations</artifactId>
        <version>${project.version}</version>
      </dependency>
      
      <dependency>
        <groupId>${project.groupId}</groupId>
        <artifactId>apacheds-core-api</artifactId>
        <version>${project.version}</version>
      </dependency>
      
      <dependency>
        <groupId>${project.groupId}</groupId>
        <artifactId>apacheds-core-api</artifactId>
        <version>${project.version}</version>
        <classifier>tests</classifier>
      </dependency>
      
      <dependency>
        <groupId>${project.groupId}</groupId>
        <artifactId>apacheds-core-avl</artifactId>
        <version>${project.version}</version>
      </dependency>
      
      <dependency>
        <groupId>${project.groupId}</groupId>
        <artifactId>apacheds-core-constants</artifactId>
        <version>${project.version}</version>
      </dependency>
      
      <dependency>
        <groupId>${project.groupId}</groupId>
        <artifactId>apacheds-core-integ</artifactId>
        <version>${project.version}</version>
      </dependency>
      
      <dependency>
        <groupId>${project.groupId}</groupId>
        <artifactId>apacheds-core-jndi</artifactId>
        <version>${project.version}</version>
      </dependency>
      
      <dependency>
        <groupId>${project.groupId}</groupId>
        <artifactId>apacheds-default-config</artifactId>
        <version>${project.version}</version>
      </dependency>
      
      <dependency>
        <groupId>${project.groupId}</groupId>
        <artifactId>apacheds-http-integration</artifactId>
        <version>${project.version}</version>
      </dependency>
      
      <dependency>
        <groupId>${project.groupId}</groupId>
        <artifactId>apacheds-i18n</artifactId>
        <version>${project.version}</version>
      </dependency>
      
      <dependency>
        <groupId>${project.groupId}</groupId>
        <artifactId>apacheds-interceptor-kerberos</artifactId>
        <version>${project.version}</version>
      </dependency>
      
      <dependency>
        <groupId>${project.groupId}</groupId>
        <artifactId>apacheds-jdbm</artifactId>
        <version>${project.version}</version>
      </dependency>
      
      <dependency>
        <groupId>${project.groupId}</groupId>
        <artifactId>apacheds-jdbm-partition</artifactId>
        <version>${project.version}</version>
      </dependency>
      
      <dependency>
        <groupId>${project.groupId}</groupId>
        <artifactId>apacheds-kerberos-shared</artifactId>
        <version>${project.version}</version>
      </dependency>
      
      <dependency>
        <groupId>${project.groupId}</groupId>
        <artifactId>apacheds-kerberos-codec</artifactId>
        <version>${project.version}</version>
      </dependency>
      
      <dependency>
        <groupId>${project.groupId}</groupId>
        <artifactId>apacheds-kerberos-test</artifactId>
        <version>${project.version}</version>
      </dependency>
      
      <dependency>
        <groupId>${project.groupId}</groupId>
        <artifactId>apacheds-ldap-client-test</artifactId>
        <version>${project.version}</version>
      </dependency>
      
      <dependency>
        <groupId>${project.groupId}</groupId>
        <artifactId>apacheds-ldif-partition</artifactId>
        <version>${project.version}</version>
      </dependency>
      
     <!-- <dependency>
        <groupId>${project.groupId}</groupId>
        <artifactId>apacheds-protocol-changepw</artifactId>
        <version>${project.version}</version>
      </dependency> -->
      
      <dependency>
        <groupId>${project.groupId}</groupId>
        <artifactId>apacheds-protocol-dhcp</artifactId>
        <version>${project.version}</version>
      </dependency>
      
      <dependency>
        <groupId>${project.groupId}</groupId>
        <artifactId>apacheds-protocol-dns</artifactId>
        <version>${project.version}</version>
      </dependency>
      
      <dependency>
        <groupId>${project.groupId}</groupId>
        <artifactId>apacheds-protocol-kerberos</artifactId>
        <version>${project.version}</version>
      </dependency>
      
      <dependency>
        <groupId>${project.groupId}</groupId>
        <artifactId>apacheds-protocol-ldap</artifactId>
        <version>${project.version}</version>
      </dependency>
      
      <dependency>
        <groupId>${project.groupId}</groupId>
        <artifactId>apacheds-protocol-ntp</artifactId>
        <version>${project.version}</version>
      </dependency>
      
      <dependency>
        <groupId>${project.groupId}</groupId>
        <artifactId>apacheds-protocol-shared</artifactId>
        <version>${project.version}</version>
      </dependency>
      
      <dependency>
        <groupId>${project.groupId}</groupId>
        <artifactId>apacheds-server-annotations</artifactId>
        <version>${project.version}</version>
      </dependency>
      
      <dependency>
        <groupId>${project.groupId}</groupId>
        <artifactId>apacheds-server-integ</artifactId>
        <version>${project.version}</version>
      </dependency>
      
      <dependency>
        <groupId>${project.groupId}</groupId>
        <artifactId>apacheds-server-jndi</artifactId>
        <version>${project.version}</version>
      </dependency>
      
      <dependency>
        <groupId>${project.groupId}</groupId>
        <artifactId>apacheds-server-replication</artifactId>
        <version>${project.version}</version>
      </dependency>
      
      <dependency>
        <groupId>${project.groupId}</groupId>
        <artifactId>apacheds-server-sar</artifactId>
        <version>${project.version}</version>
      </dependency>
      
      <dependency>
        <groupId>${project.groupId}</groupId>
        <artifactId>apacheds-server-tools</artifactId>
        <version>${project.version}</version>
      </dependency>
      
      <dependency>
        <groupId>${project.groupId}</groupId>
        <artifactId>apacheds-syncrepl</artifactId>
        <version>${project.version}</version>
      </dependency>
      
      <dependency>
        <groupId>${project.groupId}</groupId>
        <artifactId>apacheds-test-framework</artifactId>
        <version>${project.version}</version>
      </dependency>
      
      <dependency>
        <groupId>${project.groupId}</groupId>
        <artifactId>apacheds-xdbm-partition</artifactId>
        <version>${project.version}</version>
      </dependency>
      
      <dependency>
        <groupId>${project.groupId}</groupId>
        <artifactId>apacheds-xdbm-partition</artifactId>
        <version>${project.version}</version>
        <classifier>tests</classifier>
      </dependency>
      
      <dependency>
        <groupId>${project.groupId}</groupId>
        <artifactId>apacheds-xdbm-tools</artifactId>
        <version>${project.version}</version>
      </dependency>
      
      <dependency>
        <groupId>${project.groupId}</groupId>
        <artifactId>apacheds-service</artifactId>
        <version>${project.version}</version>
      </dependency>
      
      <dependency>
        <groupId>${project.groupId}</groupId>
        <artifactId>apacheds-service-builder</artifactId>
        <version>${project.version}</version>
      </dependency>
      
      <dependency>
        <groupId>${project.groupId}</groupId>
        <artifactId>apacheds-wrapper</artifactId>
        <version>${project.version}</version>
      </dependency>
      
      <dependency>
        <groupId>${project.groupId}</groupId>
        <artifactId>apacheds-installers</artifactId>
        <version>${project.version}</version>
      </dependency>
      
      <dependency>
        <groupId>${project.groupId}</groupId>
        <artifactId>apacheds-installers-maven-plugin</artifactId>
        <version>${project.version}</version>
      </dependency>
      
      <dependency>
        <groupId>${project.groupId}</groupId>
        <artifactId>apacheds-server-config</artifactId>
        <version>${project.version}</version>
      </dependency>
      
      <dependency>
        <groupId>${project.groupId}</groupId>
        <artifactId>apacheds-server-config-builder</artifactId>
        <version>${project.version}</version>
      </dependency>
      
      <!-- Shared dependencies -->
      
      <dependency>
        <groupId>org.apache.directory.shared</groupId>
        <artifactId>ldap-client-api</artifactId>
        <version>${org.apache.directory.shared.version}</version>
      </dependency>
      
      <dependency>
        <groupId>org.apache.directory.shared</groupId>
        <artifactId>shared-asn1-api</artifactId>
        <version>${org.apache.directory.shared.version}</version>
      </dependency>
      
      <dependency>
        <groupId>org.apache.directory.shared</groupId>
        <artifactId>shared-asn1-ber</artifactId>
        <version>${org.apache.directory.shared.version}</version>
      </dependency>
      
      <dependency>
        <groupId>org.apache.directory.shared</groupId>
        <artifactId>shared-all</artifactId>
        <version>${org.apache.directory.shared.version}</version>
      </dependency>
      
      <dependency>
        <groupId>org.apache.directory.shared</groupId>
        <artifactId>shared-dsml-parser</artifactId>
        <version>${org.apache.directory.shared.version}</version>
      </dependency>
      
      <dependency>
        <groupId>org.apache.directory.shared</groupId>
        <artifactId>shared-i18n</artifactId>
        <version>${org.apache.directory.shared.version}</version>
      </dependency>
      
      <dependency>
        <groupId>org.apache.directory.shared</groupId>
        <artifactId>shared-ldap</artifactId>
        <version>${org.apache.directory.shared.version}</version>
      </dependency>
      
      <dependency>
        <groupId>org.apache.directory.shared</groupId>
        <artifactId>shared-ldap-schema</artifactId>
        <version>${org.apache.directory.shared.version}</version>
      </dependency>
      
      <dependency>
        <groupId>org.apache.directory.shared</groupId>
        <artifactId>shared-util</artifactId>
        <version>${org.apache.directory.shared.version}</version>
      </dependency>
      
      <!-- Mina dependencies -->
      
      <dependency>
        <groupId>org.apache.mina</groupId>
        <artifactId>mina-core</artifactId>
        <version>${mina.core.version}</version>
      </dependency>

      <!-- Commons dependencies -->
      
      <dependency>
        <groupId>commons-io</groupId>
        <artifactId>commons-io</artifactId>
        <version>${commons.io.version}</version>
      </dependency>

      <dependency>
        <groupId>commons-collections</groupId>
        <artifactId>commons-collections</artifactId>
        <version>${commons.collections.version}</version>
      </dependency>

      <dependency>
        <groupId>commons-daemon</groupId>
        <artifactId>commons-daemon</artifactId>
        <version>${commons.daemon.version}</version>
      </dependency>

      <dependency>
        <groupId>commons-lang</groupId>
        <artifactId>commons-lang</artifactId>
        <version>${commons.lang.version}</version>
      </dependency>

      <dependency>
        <groupId>commons-cli</groupId>
        <artifactId>commons-cli</artifactId>
        <version>${commons.cli.version}</version>
      </dependency>

      <dependency>
        <groupId>commons-dbcp</groupId>
        <artifactId>commons-dbcp</artifactId>
        <version>${commons.dbcp.version}</version>
      </dependency>

      <dependency>
        <groupId>commons-net</groupId>
        <artifactId>commons-net</artifactId>
        <version>${commons.net.version}</version>
      </dependency>

      <dependency>
        <groupId>commons-pool</groupId>
        <artifactId>commons-pool</artifactId>
        <version>${commons.pool.version}</version>
      </dependency>

      <!-- Test dependencies -->

      <dependency>
        <groupId>org.apache.directory.junit</groupId>
        <artifactId>junit-addons</artifactId>
        <version>${org.apache.directory.junit.junit-addons.version}</version>
      </dependency>

      <!-- Logging dependencies -->

      <dependency>
        <groupId>org.slf4j</groupId>
        <artifactId>slf4j-api</artifactId>
        <version>${slf4j.api.version}</version>
      </dependency>

      <dependency>
        <groupId>org.slf4j</groupId>
        <artifactId>slf4j-log4j12</artifactId>
        <version>${slf4j.log4j12.version}</version>
      </dependency>

      <dependency>
        <groupId>log4j</groupId>
        <artifactId>log4j</artifactId>
        <version>${log4j.version}</version>
      </dependency>
      
      <!-- Other dependencies -->

      <dependency>
        <groupId>org.apache.velocity</groupId>
        <artifactId>velocity</artifactId>
        <version>${velocity.version}</version>
      </dependency>

      <dependency>
        <groupId>org.apache.ant</groupId>
        <artifactId>ant</artifactId>
        <version>${ant.version}</version>
      </dependency>

      <dependency>
        <groupId>antlr</groupId>
        <artifactId>antlr</artifactId>
        <version>${antlr.version}</version>
      </dependency>

      <dependency>
        <groupId>junit</groupId>
        <artifactId>junit</artifactId>
        <version>${junit.version}</version>
      </dependency>

      <dependency>
        <groupId>opensymphony</groupId>
        <artifactId>quartz</artifactId>
        <version>${quartz.version}</version>
      </dependency>

      <dependency>
        <groupId>jug</groupId>
        <artifactId>jug-asl</artifactId>
        <version>${jug.asl.version}</version>
      </dependency>

      <dependency>
        <groupId>org.apache.derby</groupId>
        <artifactId>derby</artifactId>
        <version>${derby.version}</version>
      </dependency>

      <dependency>
        <groupId>org.apache.maven</groupId>
        <artifactId>maven-plugin-api</artifactId>
        <version>${maven.plugin.api.version}</version>
      </dependency>

      <dependency>
        <groupId>org.apache.maven</groupId>
        <artifactId>maven-project</artifactId>
        <version>${maven.project.version}</version>
      </dependency>

      <dependency>
        <groupId>org.apache.maven</groupId>
        <artifactId>maven-archiver</artifactId>
        <version>${maven.archiver.version}</version>
      </dependency>

      <dependency>
        <groupId>org.codehaus.plexus</groupId>
        <artifactId>plexus-utils</artifactId>
        <version>${plexus.utils.version}</version>
      </dependency>

      <dependency>
        <groupId>org.apache.maven</groupId>
        <artifactId>maven-artifact</artifactId>
        <version>${maven.artifact.version}</version>
      </dependency>

      <dependency>
        <groupId>ldapsdk</groupId>
        <artifactId>ldapsdk</artifactId>
        <version>${ldapsdk.version}</version>
      </dependency>

      <dependency>
        <groupId>dnsjava</groupId>
        <artifactId>dnsjava</artifactId>
        <version>${dnsjava.version}</version>
      </dependency>

      <dependency>
        <groupId>tanukisoft</groupId>
        <artifactId>wrapper</artifactId>
        <version>${wrapper.version}</version>
      </dependency>

      <dependency>
        <groupId>bouncycastle</groupId>
        <artifactId>bcprov-jdk15</artifactId>
        <version>${bcprov.version}</version>
      </dependency>

      <dependency>
        <groupId>xerces</groupId>
        <artifactId>xercesImpl</artifactId>
        <version>${xercesImpl.version}</version>
      </dependency>

      <dependency>
        <groupId>org.mortbay.jetty</groupId>
        <artifactId>jetty</artifactId>
        <version>${jetty.version}</version>
      </dependency>
    
      <dependency>
        <groupId>org.mortbay.jetty</groupId>
        <artifactId>servlet-api-2.5</artifactId>
        <version>${jetty.version}</version>
      </dependency>
    
      <dependency>
        <groupId>org.mortbay.jetty</groupId>
        <artifactId>jetty-util</artifactId>
        <version>${jetty.version}</version>
      </dependency>

      <dependency>
        <groupId>findbugs</groupId>
        <artifactId>annotations</artifactId>
        <version>${findbugs.annotations.version}</version>
      </dependency>
      
      <dependency>
        <groupId>net.sf.ehcache</groupId>
        <artifactId>ehcache-core</artifactId>
        <version>${ehcache.version}</version>
      </dependency>
    </dependencies>
  </dependencyManagement>

  <dependencies>
    <!-- for Java5 findbugs annotations are required in each module at compile time -->
    <dependency>
      <groupId>findbugs</groupId>
      <artifactId>annotations</artifactId>
      <scope>provided</scope>
    </dependency>

    <!-- common logging interface -->
    <dependency>
      <groupId>org.slf4j</groupId>
      <artifactId>slf4j-api</artifactId>
    </dependency>

    <!-- logging implementation used for unit tests -->
    <dependency>
      <groupId>org.slf4j</groupId>
      <artifactId>slf4j-log4j12</artifactId>
      <scope>test</scope>
    </dependency>

    <dependency>
      <groupId>junit</groupId>
      <artifactId>junit</artifactId>
      <scope>test</scope>
    </dependency>
  </dependencies>

<<<<<<< HEAD
=======
  <modules>
    <module>all</module>
    <module>jdbm</module>
    <module>bootstrap-extract</module>
    <module>bootstrap-partition</module>
    <module>bootstrap-plugin</module>
    <module>schema-extras</module>
    <module>schema-bootstrap</module>
    <module>utils</module>
    <module>schema-registries</module>
    <module>jdbm-store</module>
    <module>xdbm-base</module>
    <module>xdbm-search</module>
    <module>xdbm-tools</module>
    <module>core</module>
    <module>core-jndi</module>
    <module>core-constants</module>
    <module>core-shared</module>
    <module>core-plugin</module>
    <module>core-unit</module>
    <module>core-integ</module>
    <module>core-entry</module>
    <module>core-splay</module>
    <module>core-avl</module>
    <module>protocol-shared</module>
    <module>protocol-ntp</module>
    <module>protocol-ldap</module>
    <module>protocol-kerberos</module>
    <module>protocol-dhcp</module>
    <module>protocol-dns</module>
    <module>protocol-changepw</module>
    <module>server-integ</module>
    <module>server-tools</module>

    <!-- breaks the build on first try
      <module>sar-plugin</module>
      <module>server-sar</module>
    -->

    <module>server-xml</module>
    <module>server-unit</module>
    <module>server-jndi</module>
    <module>kerberos-shared</module>
    <!--module>kerberos-unit</module-->
    <module>interceptor-kerberos</module>
    <!--module>syncrepl</module-->
    <module>server-replication</module>
    <module>xbean-spring</module>
    <module>ldap-api-test</module>
  </modules>

  <reporting>
    <excludeDefaults>true</excludeDefaults>
    <plugins>
      <plugin>
        <groupId>org.apache.maven.plugins</groupId>
        <artifactId>maven-surefire-report-plugin</artifactId>
        <configuration>
          <aggregate>true</aggregate>
        </configuration>
      </plugin>
      <plugin>
        <artifactId>maven-jxr-plugin</artifactId>
        <configuration>
          <aggregate>true</aggregate>
        </configuration>
      </plugin>
      <plugin>
        <artifactId>maven-pmd-plugin</artifactId>
        <configuration>
          <linkXref>true</linkXref>
          <sourceEncoding>utf-8</sourceEncoding>
          <minimumTokens>100</minimumTokens>
          <targetJdk>1.5</targetJdk>
          <aggregate>true</aggregate>
        </configuration>
      </plugin>
      <plugin>
        <groupId>org.codehaus.mojo</groupId>
        <artifactId>taglist-maven-plugin</artifactId>
        <configuration>
          <tags>
            <tag>TODO</tag>
            <tag>@todo</tag>
            <tag>@deprecated</tag>
            <tag>FIXME</tag>
          </tags>
        </configuration>
      </plugin>
      <plugin>
        <groupId>org.apache.maven.plugins</groupId>
        <artifactId>maven-javadoc-plugin</artifactId>
        <configuration>
          <aggregate>true</aggregate>
          <linksource>true</linksource>
          <tags>
            <tag>
              <name>org.apache.xbean.XBean</name>
              <placement>a</placement>
              <head>XBean</head>
            </tag>
            <tag>
              <name>org.apache.xbean.Property</name>
              <placement>a</placement>
              <head>XBean Property</head>
            </tag>
            <tag>
              <name>org.apache.xbean.DestroyMethod</name>
              <placement>a</placement>
              <head>XBean DestroyMethod</head>
            </tag>
            <tag>
              <name>note</name>
              <placement>a</placement>
              <head>NOTE</head>
            </tag>
            <tag>
              <name>todo</name>
              <placement>a</placement>
              <head>TODO</head>
            </tag>
            <tag>
              <name>warning</name>
              <placement>a</placement>
              <head>WARNING</head>
            </tag>
          </tags>
        </configuration>
      </plugin>
      <plugin>
        <groupId>org.codehaus.mojo</groupId>
        <artifactId>findbugs-maven-plugin</artifactId>
      </plugin>
      <plugin>
        <groupId>org.codehaus.mojo</groupId>
        <artifactId>cobertura-maven-plugin</artifactId>
      </plugin>
      <plugin>
        <groupId>org.apache.maven.plugins</groupId>
        <artifactId>maven-checkstyle-plugin</artifactId>
      </plugin>
    </plugins>
  </reporting>

>>>>>>> 56a42cd0
  <scm>
    <connection>scm:svn:http://svn.apache.org/repos/asf/directory/apacheds/trunk</connection>
    <developerConnection>scm:svn:https://svn.apache.org/repos/asf/directory/apacheds/trunk</developerConnection>
    <url>http://svn.apache.org/viewvc/directory/apacheds/trunk</url>
  </scm>

  <repositories>
    <repository>
      <id>apache.snapshots</id>
      <name>Apache Development Snapshot Repository</name>
      <url>https://repository.apache.org/content/repositories/snapshots/</url>
      <releases>
        <enabled>false</enabled>
      </releases>
      <snapshots>
        <enabled>true</enabled>
      </snapshots>
    </repository>
  </repositories>
</project><|MERGE_RESOLUTION|>--- conflicted
+++ resolved
@@ -24,7 +24,7 @@
   <parent>
     <groupId>org.apache.directory.project</groupId>
     <artifactId>project</artifactId>
-    <version>18</version>
+    <version>19</version>
   </parent>
 
   <groupId>org.apache.directory.server</groupId>
@@ -995,153 +995,6 @@
     </dependency>
   </dependencies>
 
-<<<<<<< HEAD
-=======
-  <modules>
-    <module>all</module>
-    <module>jdbm</module>
-    <module>bootstrap-extract</module>
-    <module>bootstrap-partition</module>
-    <module>bootstrap-plugin</module>
-    <module>schema-extras</module>
-    <module>schema-bootstrap</module>
-    <module>utils</module>
-    <module>schema-registries</module>
-    <module>jdbm-store</module>
-    <module>xdbm-base</module>
-    <module>xdbm-search</module>
-    <module>xdbm-tools</module>
-    <module>core</module>
-    <module>core-jndi</module>
-    <module>core-constants</module>
-    <module>core-shared</module>
-    <module>core-plugin</module>
-    <module>core-unit</module>
-    <module>core-integ</module>
-    <module>core-entry</module>
-    <module>core-splay</module>
-    <module>core-avl</module>
-    <module>protocol-shared</module>
-    <module>protocol-ntp</module>
-    <module>protocol-ldap</module>
-    <module>protocol-kerberos</module>
-    <module>protocol-dhcp</module>
-    <module>protocol-dns</module>
-    <module>protocol-changepw</module>
-    <module>server-integ</module>
-    <module>server-tools</module>
-
-    <!-- breaks the build on first try
-      <module>sar-plugin</module>
-      <module>server-sar</module>
-    -->
-
-    <module>server-xml</module>
-    <module>server-unit</module>
-    <module>server-jndi</module>
-    <module>kerberos-shared</module>
-    <!--module>kerberos-unit</module-->
-    <module>interceptor-kerberos</module>
-    <!--module>syncrepl</module-->
-    <module>server-replication</module>
-    <module>xbean-spring</module>
-    <module>ldap-api-test</module>
-  </modules>
-
-  <reporting>
-    <excludeDefaults>true</excludeDefaults>
-    <plugins>
-      <plugin>
-        <groupId>org.apache.maven.plugins</groupId>
-        <artifactId>maven-surefire-report-plugin</artifactId>
-        <configuration>
-          <aggregate>true</aggregate>
-        </configuration>
-      </plugin>
-      <plugin>
-        <artifactId>maven-jxr-plugin</artifactId>
-        <configuration>
-          <aggregate>true</aggregate>
-        </configuration>
-      </plugin>
-      <plugin>
-        <artifactId>maven-pmd-plugin</artifactId>
-        <configuration>
-          <linkXref>true</linkXref>
-          <sourceEncoding>utf-8</sourceEncoding>
-          <minimumTokens>100</minimumTokens>
-          <targetJdk>1.5</targetJdk>
-          <aggregate>true</aggregate>
-        </configuration>
-      </plugin>
-      <plugin>
-        <groupId>org.codehaus.mojo</groupId>
-        <artifactId>taglist-maven-plugin</artifactId>
-        <configuration>
-          <tags>
-            <tag>TODO</tag>
-            <tag>@todo</tag>
-            <tag>@deprecated</tag>
-            <tag>FIXME</tag>
-          </tags>
-        </configuration>
-      </plugin>
-      <plugin>
-        <groupId>org.apache.maven.plugins</groupId>
-        <artifactId>maven-javadoc-plugin</artifactId>
-        <configuration>
-          <aggregate>true</aggregate>
-          <linksource>true</linksource>
-          <tags>
-            <tag>
-              <name>org.apache.xbean.XBean</name>
-              <placement>a</placement>
-              <head>XBean</head>
-            </tag>
-            <tag>
-              <name>org.apache.xbean.Property</name>
-              <placement>a</placement>
-              <head>XBean Property</head>
-            </tag>
-            <tag>
-              <name>org.apache.xbean.DestroyMethod</name>
-              <placement>a</placement>
-              <head>XBean DestroyMethod</head>
-            </tag>
-            <tag>
-              <name>note</name>
-              <placement>a</placement>
-              <head>NOTE</head>
-            </tag>
-            <tag>
-              <name>todo</name>
-              <placement>a</placement>
-              <head>TODO</head>
-            </tag>
-            <tag>
-              <name>warning</name>
-              <placement>a</placement>
-              <head>WARNING</head>
-            </tag>
-          </tags>
-        </configuration>
-      </plugin>
-      <plugin>
-        <groupId>org.codehaus.mojo</groupId>
-        <artifactId>findbugs-maven-plugin</artifactId>
-      </plugin>
-      <plugin>
-        <groupId>org.codehaus.mojo</groupId>
-        <artifactId>cobertura-maven-plugin</artifactId>
-      </plugin>
-      <plugin>
-        <groupId>org.apache.maven.plugins</groupId>
-        <artifactId>maven-checkstyle-plugin</artifactId>
-      </plugin>
-    </plugins>
-  </reporting>
-
->>>>>>> 56a42cd0
   <scm>
     <connection>scm:svn:http://svn.apache.org/repos/asf/directory/apacheds/trunk</connection>
     <developerConnection>scm:svn:https://svn.apache.org/repos/asf/directory/apacheds/trunk</developerConnection>
