--- conflicted
+++ resolved
@@ -465,11 +465,7 @@
 
             for ( LdifEntry entry:new LdifReader( in ) )
             {
-<<<<<<< HEAD
-                String updn = entry.getDn();
-=======
                 String updn = entry.getDn().getUpName();
->>>>>>> 6a3760ee
                 
                 LdapDN ndn = new LdapDN( StringTools.deepTrimToLower( updn ) );
 
