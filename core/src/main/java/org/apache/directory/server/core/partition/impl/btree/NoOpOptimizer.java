/*
 *  Licensed to the Apache Software Foundation (ASF) under one
 *  or more contributor license agreements.  See the NOTICE file
 *  distributed with this work for additional information
 *  regarding copyright ownership.  The ASF licenses this file
 *  to you under the Apache License, Version 2.0 (the
 *  "License"); you may not use this file except in compliance
 *  with the License.  You may obtain a copy of the License at
 *  
 *    http://www.apache.org/licenses/LICENSE-2.0
 *  
 *  Unless required by applicable law or agreed to in writing,
 *  software distributed under the License is distributed on an
 *  "AS IS" BASIS, WITHOUT WARRANTIES OR CONDITIONS OF ANY
 *  KIND, either express or implied.  See the License for the
 *  specific language governing permissions and limitations
 *  under the License. 
 *  
 */
package org.apache.directory.server.core.partition.impl.btree;

import javax.naming.NamingException;

import org.apache.directory.shared.ldap.filter.BranchNode;
import org.apache.directory.shared.ldap.filter.ExprNode;

/**
 * A do nothing optimizer which labels all nodes with <code>
 * BigInteger.valueOf( Integer.MAX_VALUE ) </code>, instead of actually 
 * taking scan counts.
 * 
 * @author <a href="mailto:dev@directory.apache.org">Apache Directory Project</a>
 * @version $Rev$, $Date$
 */
public class NoOpOptimizer implements Optimizer
{
    /** the maximum size for a count Integer.MAX_VALUE as a BigInteger */
    private static final Long MAX = Long.MAX_VALUE;
    
    public void annotate( ExprNode node ) throws NamingException
    {
        if ( node.isLeaf() )
        {
            node.set( "count", MAX );
            return;
        }
        
        BranchNode bnode = ( BranchNode ) node;
        
        if ( bnode.getChildren().size() == 0 )
        {
            bnode.set( "count", MAX );
            return;
        }
<<<<<<< HEAD
        
        int limit = bnode.getChildren().size();
=======
>>>>>>> d69d8c08
        
        for ( int ii = 0; ii < limit; ii++ )
        {
            ExprNode child = bnode.getChildren().get( ii );
            
            if ( child.isLeaf() )
            {
                child.set( "count", MAX );
            }
            else
            {
                annotate( child );
            }
        }
<<<<<<< HEAD
        
=======

>>>>>>> d69d8c08
        bnode.set( "count", MAX );
    }
}<|MERGE_RESOLUTION|>--- conflicted
+++ resolved
@@ -46,22 +46,16 @@
         }
         
         BranchNode bnode = ( BranchNode ) node;
-        
         if ( bnode.getChildren().size() == 0 )
         {
             bnode.set( "count", MAX );
             return;
         }
-<<<<<<< HEAD
         
-        int limit = bnode.getChildren().size();
-=======
->>>>>>> d69d8c08
-        
+        final int limit = bnode.getChildren().size();
         for ( int ii = 0; ii < limit; ii++ )
         {
             ExprNode child = bnode.getChildren().get( ii );
-            
             if ( child.isLeaf() )
             {
                 child.set( "count", MAX );
@@ -71,11 +65,7 @@
                 annotate( child );
             }
         }
-<<<<<<< HEAD
-        
-=======
 
->>>>>>> d69d8c08
         bnode.set( "count", MAX );
     }
 }