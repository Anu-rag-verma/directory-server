/*
 * Licensed to the Apache Software Foundation (ASF) under one
 * or more contributor license agreements.  See the NOTICE file
 * distributed with this work for additional information
 * regarding copyright ownership.  The ASF licenses this file
 * to you under the Apache License, Version 2.0 (the
 * "License"); you may not use this file except in compliance
 * with the License.  You may obtain a copy of the License at
 *
 *  http://www.apache.org/licenses/LICENSE-2.0
 *
 * Unless required by applicable law or agreed to in writing,
 * software distributed under the License is distributed on an
 * "AS IS" BASIS, WITHOUT WARRANTIES OR CONDITIONS OF ANY
 * KIND, either express or implied.  See the License for the
 * specific language governing permissions and limitations
 * under the License.
 */
package org.apache.directory.server.core.integ.state;


import java.io.IOException;

import javax.naming.NamingException;

import org.apache.directory.server.core.integ.DirectoryServiceFactory;
import org.apache.directory.server.core.integ.InheritableSettings;
import static org.apache.directory.server.core.integ.IntegrationUtils.doDelete;
import org.junit.internal.runners.TestClass;
import org.junit.internal.runners.TestMethod;
import org.junit.runner.notification.RunNotifier;
import org.slf4j.Logger;
import org.slf4j.LoggerFactory;


/**
 * The state of a test service when it has not yet been created.
 *
 * @author <a href="mailto:dev@directory.apache.org">Apache Directory Project</a>
 * @version $Rev$, $Date$
 */
public class NonExistentState extends AbstractState
{
    private static final Logger LOG = LoggerFactory.getLogger( NonExistentState.class );


    /**
     * Creates a new instance of NonExistentState.
     *
     * @param context the test context
     */
    public NonExistentState( TestServiceContext context )
    {
        super( context );
    }


    /**
     * Action where an attempt is made to create the service.  Service
     * creation in this system is the combined instantiation and
     * configuration which takes place when the factory is used to get
     * a new instance of the service.
     *
     * @param settings The inherited settings
     * @throws NamingException if we can't create the service
     */
    public void create( InheritableSettings settings ) throws NamingException
    {
        LOG.debug( "calling create()" );

        try
        {
            DirectoryServiceFactory factory = settings.getFactory();
            context.setService( factory.newInstance() );
        }
        catch ( InstantiationException ie )
        {
            throw new NamingException( ie.getMessage() );
        }
        catch ( IllegalAccessException iae )
        {
            throw new NamingException( iae.getMessage() );
        }
<<<<<<< HEAD
=======
        catch ( Exception e )
        {
            throw new NamingException( e.getMessage() );
        }
>>>>>>> 6a3760ee
    }


    /**
     * Action where an attempt is made to erase the contents of the
     * working directory used by the service for various files including
     * partition database files.
     *
     * @throws IOException on errors while deleting the working directory
     */
    public void cleanup() throws IOException
    {
        LOG.debug( "calling cleanup()" );
        doDelete( context.getService().getWorkingDirectory() );
    }


    /**
     * Action where an attempt is made to start up the service.
     *
<<<<<<< HEAD
     * @throws NamingException on failures to start the core directory service
     */
    public void startup() throws NamingException
=======
     * @throws Exception on failures to start the core directory service
     */
    public void startup() throws Exception
>>>>>>> 6a3760ee
    {
        LOG.debug( "calling startup()" );
        context.getService().startup();
    }


    /**
     * This method is a bit different.  Consider this method to hold the logic
     * which is needed to shift the context state from the present state to a
     * started state so we can call test on the current state of the context.
     *
     * Basically if the service is not needed or the test is ignored, then we
     * just invoke the test: if ignored the test is not dealt with by the
     * MethodRoadie run method.
     *
     * In tests not ignored requiring setup modes RESTART and CUMULATIVE we
     * simply create the service and start it up without a cleanup.  In the
     * PRISTINE and ROLLBACK modes we do the same but cleanup() before a
     * restart.
     *
     * @see TestServiceState#test(TestClass, TestMethod, RunNotifier, InheritableSettings) 
     */
    public void test( TestClass testClass, TestMethod testMethod, RunNotifier notifier, InheritableSettings settings )
    {
        LOG.debug( "calling test(): {}, mode {}", settings.getDescription().getDisplayName(), settings.getMode() );

        if ( testMethod.isIgnored() )
        {
            // The test is ignored
            return;
        }

        switch ( settings.getMode() )
        {
            case CUMULATIVE:
            case RESTART:
                try
                {
                    create( settings );
                }
                catch ( NamingException ne )
                {
                    LOG.error( "Failed to create and start new server instance: " + ne );
                    notifier.testAborted( settings.getDescription(), ne );
                    return;
                }

                try
                {
                    startup();
                }
<<<<<<< HEAD
                catch ( NamingException ne )
                {
                    LOG.error( "Failed to create and start new server instance: " + ne );
                    notifier.testAborted( settings.getDescription(), ne );
=======
                catch ( Exception e )
                {
                    LOG.error( "Failed to create and start new server instance: " + e );
                    notifier.testAborted( settings.getDescription(), e );
>>>>>>> 6a3760ee
                    return;
                }

                
                context.setState( context.getStartedNormalState() );
                context.getState().test( testClass, testMethod, notifier, settings );
                return;


            case PRISTINE:
            case ROLLBACK:
                try
                {
                    create( settings );
                }
                catch ( NamingException ne )
                {
                    LOG.error( "Failed to create and start new server instance: " + ne );
                    notifier.testAborted( settings.getDescription(), ne );
                    return;
                }

                try
                {
                    cleanup();
                }
                catch ( IOException ioe )
                {
                    LOG.error( "Failed to create and start new server instance: " + ioe );
                    notifier.testAborted( settings.getDescription(), ioe );
                    return;
                }

                try
                {
                    startup();
                }
<<<<<<< HEAD
                catch ( NamingException ne )
                {
                    LOG.error( "Failed to create and start new server instance: " + ne );
                    notifier.testAborted( settings.getDescription(), ne );
=======
                catch ( Exception e )
                {
                    LOG.error( "Failed to create and start new server instance: " + e );
                    notifier.testAborted( settings.getDescription(), e );
>>>>>>> 6a3760ee
                    return;
                }

                context.setState( context.getStartedPristineState() );
                context.getState().test( testClass, testMethod, notifier, settings );
                return;

            default:
                return;
        }
    }
}<|MERGE_RESOLUTION|>--- conflicted
+++ resolved
@@ -81,13 +81,10 @@
         {
             throw new NamingException( iae.getMessage() );
         }
-<<<<<<< HEAD
-=======
         catch ( Exception e )
         {
             throw new NamingException( e.getMessage() );
         }
->>>>>>> 6a3760ee
     }
 
 
@@ -108,15 +105,9 @@
     /**
      * Action where an attempt is made to start up the service.
      *
-<<<<<<< HEAD
-     * @throws NamingException on failures to start the core directory service
-     */
-    public void startup() throws NamingException
-=======
      * @throws Exception on failures to start the core directory service
      */
     public void startup() throws Exception
->>>>>>> 6a3760ee
     {
         LOG.debug( "calling startup()" );
         context.getService().startup();
@@ -168,17 +159,10 @@
                 {
                     startup();
                 }
-<<<<<<< HEAD
-                catch ( NamingException ne )
-                {
-                    LOG.error( "Failed to create and start new server instance: " + ne );
-                    notifier.testAborted( settings.getDescription(), ne );
-=======
                 catch ( Exception e )
                 {
                     LOG.error( "Failed to create and start new server instance: " + e );
                     notifier.testAborted( settings.getDescription(), e );
->>>>>>> 6a3760ee
                     return;
                 }
 
@@ -216,17 +200,10 @@
                 {
                     startup();
                 }
-<<<<<<< HEAD
-                catch ( NamingException ne )
-                {
-                    LOG.error( "Failed to create and start new server instance: " + ne );
-                    notifier.testAborted( settings.getDescription(), ne );
-=======
                 catch ( Exception e )
                 {
                     LOG.error( "Failed to create and start new server instance: " + e );
                     notifier.testAborted( settings.getDescription(), e );
->>>>>>> 6a3760ee
                     return;
                 }
 
